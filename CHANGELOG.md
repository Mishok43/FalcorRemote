--- conflicted
+++ resolved
@@ -1,9 +1,6 @@
 v3.0.8
 ------
-<<<<<<< HEAD
-=======
 - Added support for StructuredBuffers with VariableBuffer::renderUI
->>>>>>> 425bde53
 
 
 v3.0.7
