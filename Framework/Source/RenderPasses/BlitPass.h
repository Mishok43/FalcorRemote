/***************************************************************************
# Copyright (c) 2018, NVIDIA CORPORATION. All rights reserved.
#
# Redistribution and use in source and binary forms, with or without
# modification, are permitted provided that the following conditions
# are met:
#  * Redistributions of source code must retain the above copyright
#    notice, this list of conditions and the following disclaimer.
#  * Redistributions in binary form must reproduce the above copyright
#    notice, this list of conditions and the following disclaimer in the
#    documentation and/or other materials provided with the distribution.
#  * Neither the name of NVIDIA CORPORATION nor the names of its
#    contributors may be used to endorse or promote products derived
#    from this software without specific prior written permission.
#
# THIS SOFTWARE IS PROVIDED BY THE COPYRIGHT HOLDERS ``AS IS'' AND ANY
# EXPRESS OR IMPLIED WARRANTIES, INCLUDING, BUT NOT LIMITED TO, THE
# IMPLIED WARRANTIES OF MERCHANTABILITY AND FITNESS FOR A PARTICULAR
# PURPOSE ARE DISCLAIMED.  IN NO EVENT SHALL THE COPYRIGHT OWNER OR
# CONTRIBUTORS BE LIABLE FOR ANY DIRECT, INDIRECT, INCIDENTAL, SPECIAL,
# EXEMPLARY, OR CONSEQUENTIAL DAMAGES (INCLUDING, BUT NOT LIMITED TO,
# PROCUREMENT OF SUBSTITUTE GOODS OR SERVICES; LOSS OF USE, DATA, OR
# PROFITS; OR BUSINESS INTERRUPTION) HOWEVER CAUSED AND ON ANY THEORY
# OF LIABILITY, WHETHER IN CONTRACT, STRICT LIABILITY, OR TORT
# (INCLUDING NEGLIGENCE OR OTHERWISE) ARISING IN ANY WAY OUT OF THE USE
# OF THIS SOFTWARE, EVEN IF ADVISED OF THE POSSIBILITY OF SUCH DAMAGE.
***************************************************************************/
#pragma once
#include "Graphics/RenderGraph/RenderPass.h"
#include "API/Texture.h"

namespace Falcor
{
    class BlitPass : public RenderPass, inherit_shared_from_this<RenderPass, BlitPass>
    {
    public:
        using SharedPtr = std::shared_ptr<BlitPass>;

        /** Create a new object
        */
<<<<<<< HEAD
        static SharedPtr create();
        static SharedPtr createPass() { return create();  }
=======
        static SharedPtr create(const Dictionary& dict = {});
>>>>>>> 1c6566b6

        virtual void reflect(RenderPassReflection& reflector) const override;
        virtual void execute(RenderContext* pContext, const RenderData* pRenderData) override;
        virtual void renderUI(Gui* pGui, const char* uiGroup) override;
        virtual Dictionary getScriptingDictionary() const override;

        void setFilter(Sampler::Filter filter) { mFilter = filter; }
    private:
        BlitPass();
        Sampler::Filter mFilter = Sampler::Filter::Linear;
    };
}<|MERGE_RESOLUTION|>--- conflicted
+++ resolved
@@ -38,12 +38,7 @@
 
         /** Create a new object
         */
-<<<<<<< HEAD
-        static SharedPtr create();
-        static SharedPtr createPass() { return create();  }
-=======
         static SharedPtr create(const Dictionary& dict = {});
->>>>>>> 1c6566b6
 
         virtual void reflect(RenderPassReflection& reflector) const override;
         virtual void execute(RenderContext* pContext, const RenderData* pRenderData) override;
