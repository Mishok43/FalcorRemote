/***************************************************************************
# Copyright (c) 2018, NVIDIA CORPORATION. All rights reserved.
#
# Redistribution and use in source and binary forms, with or without
# modification, are permitted provided that the following conditions
# are met:
#  * Redistributions of source code must retain the above copyright
#    notice, this list of conditions and the following disclaimer.
#  * Redistributions in binary form must reproduce the above copyright
#    notice, this list of conditions and the following disclaimer in the
#    documentation and/or other materials provided with the distribution.
#  * Neither the name of NVIDIA CORPORATION nor the names of its
#    contributors may be used to endorse or promote products derived
#    from this software without specific prior written permission.
#
# THIS SOFTWARE IS PROVIDED BY THE COPYRIGHT HOLDERS ``AS IS'' AND ANY
# EXPRESS OR IMPLIED WARRANTIES, INCLUDING, BUT NOT LIMITED TO, THE
# IMPLIED WARRANTIES OF MERCHANTABILITY AND FITNESS FOR A PARTICULAR
# PURPOSE ARE DISCLAIMED.  IN NO EVENT SHALL THE COPYRIGHT OWNER OR
# CONTRIBUTORS BE LIABLE FOR ANY DIRECT, INDIRECT, INCIDENTAL, SPECIAL,
# EXEMPLARY, OR CONSEQUENTIAL DAMAGES (INCLUDING, BUT NOT LIMITED TO,
# PROCUREMENT OF SUBSTITUTE GOODS OR SERVICES; LOSS OF USE, DATA, OR
# PROFITS; OR BUSINESS INTERRUPTION) HOWEVER CAUSED AND ON ANY THEORY
# OF LIABILITY, WHETHER IN CONTRACT, STRICT LIABILITY, OR TORT
# (INCLUDING NEGLIGENCE OR OTHERWISE) ARISING IN ANY WAY OUT OF THE USE
# OF THIS SOFTWARE, EVEN IF ADVISED OF THE POSSIBILITY OF SUCH DAMAGE.
***************************************************************************/
#include "Framework.h"
#include "Scripting.h"
#include "Externals/pybind11/include/pybind11/embed.h"
#include "Externals/pybind11/include/pybind11/stl.h"
#include "StringUtils.h"
#include "Utils/Dictionary.h"

#include "RenderGraphScripting.h"

using namespace pybind11::literals;

namespace Falcor
{
    bool Scripting::sRunning = false;

    template<typename CppType>
    static bool insertNewValue(const std::pair<pybind11::handle, pybind11::handle>& pyVar, Dictionary& falcorDict)
    {
        try
        {
            CppType cppVal = pyVar.second.cast<CppType>();
            std::string name = pyVar.first.cast<std::string>();
            falcorDict[name] = cppVal;
        }
        catch (const std::runtime_error&)
        {
            return false;
        }
        return true;
    }

    static bool insertNewFloatVec(const std::pair<pybind11::handle, pybind11::handle>& pyVar, Dictionary& falcorDict)
    {
        try
        {
            std::vector<float> floatVec = pyVar.second.cast<std::vector<float>>();
            std::string name = pyVar.first.cast<std::string>();

            switch (floatVec.size())
            {
            case 1:
                falcorDict[name] = floatVec[0]; break;
            case 2:
                falcorDict[name] = vec2(floatVec[0], floatVec[1]); break;
            case 3:
                falcorDict[name] = vec3(floatVec[0], floatVec[1], floatVec[2]); break;
            case 4:
                falcorDict[name] = vec4(floatVec[0], floatVec[1], floatVec[2], floatVec[3]); break;
            default:
                falcorDict[name] = floatVec;
            }
        }
        catch (const std::runtime_error&)
        {
            return false;
        }
        return true;
    }

    static void convertDouble(const std::string& name, Dictionary& falcorDict)
    {
        double d = falcorDict[name].asDouble();

        // Order matters
        if (fract(d) == 0)
        {
            // UINT first. Double fits into uint64_t, so no need to check for anything
            if(d >= 0)
            {
                if (d <= UINT32_MAX) falcorDict[name] = uint32_t(d);
                else falcorDict[name] = uint64_t(d);
            }
            // INTs. Double has larger range, so make sure we can fit
            else if(d >= INT64_MIN)
            {
                if (d >= INT32_MIN) falcorDict[name] = int32_t(d);
                else falcorDict[name] = int64_t(d);
            }
        }
        else if (d <= FLT_MAX && d >= -FLT_MAX)
        {
            falcorDict[name] = float(d);
        }
    }

    Dictionary convertPythonDict(const pybind11::dict& pyDict)
    {
        Dictionary falcorDict;
        for (const auto& d : pyDict)
        {
            // The order matters here, since pybind11 does implicit conversion if it can
            if (insertNewValue<double>(d, falcorDict))
            {
                convertDouble(d.first.cast<std::string>(), falcorDict);
                continue;
            }
            if (insertNewValue<std::string>(d, falcorDict)) continue;
            if (insertNewFloatVec(d, falcorDict)) continue;
            should_not_get_here();
        }

        return falcorDict;
    }

    PYBIND11_EMBEDDED_MODULE(falcor, m)
    {
        RenderGraphScripting::registerScriptingObjects(m);
    }

    bool Scripting::start()
    {
        if (!sRunning)
        {
            sRunning = true;
<<<<<<< HEAD
            static const std::wstring pythonHome = string_2_wstring(std::string(_PROJECT_DIR_) + "/../Externals/Python37");
            Py_SetPythonHome(const_cast<wchar_t*>(pythonHome.c_str()));
=======
            static const std::wstring pythonHome = string_2_wstring(std::string(_PROJECT_DIR_) + "/../Externals/Python");
            Py_SetPythonHome(pythonHome.c_str());
>>>>>>> 338266ac

            try
            {
                pybind11::initialize_interpreter();
                pybind11::exec("from falcor import *");
            }
            catch (const std::exception& e)
            {
                logError("Can't start the python interpreter. Exception says " + std::string(e.what()));
                return false;
            }
        }

        return true;
    }

    void Scripting::shutdown()
    {
        if (sRunning)
        {
            sRunning = false;
            pybind11::finalize_interpreter();
        }
    }

    static bool runScript(const std::string& script, std::string& errorLog, pybind11::dict& locals)
    {
        try
        {
            pybind11::exec(script.c_str(), pybind11::globals(), locals);
        }
        catch (const std::runtime_error& e)
        {
            errorLog = e.what();
            return false;
        }

        return true;
    }

    bool Scripting::runScript(const std::string& script, std::string& errorLog)
    {
        return Falcor::runScript(script, errorLog, pybind11::globals());
    }

    bool Scripting::runScript(const std::string& script, std::string& errorLog, Context& context)
    {
        return Falcor::runScript(script, errorLog, context.mLocals);
    }

    Scripting::Context Scripting::getGlobalContext() const
    {
        Context c;
        c.mLocals = pybind11::globals();
        return c;
    }
}<|MERGE_RESOLUTION|>--- conflicted
+++ resolved
@@ -139,13 +139,8 @@
         if (!sRunning)
         {
             sRunning = true;
-<<<<<<< HEAD
-            static const std::wstring pythonHome = string_2_wstring(std::string(_PROJECT_DIR_) + "/../Externals/Python37");
-            Py_SetPythonHome(const_cast<wchar_t*>(pythonHome.c_str()));
-=======
             static const std::wstring pythonHome = string_2_wstring(std::string(_PROJECT_DIR_) + "/../Externals/Python");
             Py_SetPythonHome(pythonHome.c_str());
->>>>>>> 338266ac
 
             try
             {
