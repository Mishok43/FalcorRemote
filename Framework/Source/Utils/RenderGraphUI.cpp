--- conflicted
+++ resolved
@@ -28,7 +28,6 @@
 #include "Framework.h"
 #include "RenderGraphUI.h"
 #include "Utils/Gui.h"
-#include "Utils/RenderGraphScripting.h"
 #   define IMGUINODE_MAX_SLOT_NAME_LENGTH 255
 #include "../Samples/Utils/RenderGraphEditor/dear_imgui_addons/imguinodegrapheditor/imguinodegrapheditor.h"
 #include "Externals/dear_imgui/imgui.h"
@@ -371,50 +370,11 @@
     {
         return RenderGraphUI::RenderGraphNode::create(pos);
     }
-
-    bool RenderGraphUI::pushUpdateCommand(const std::string& commandString)
-    {
-        // make sure the graph is compiled
-        mpRenderGraph->resolveExecutionOrder();
-
-        // only send updates that we know are valid.
-        if (mpRenderGraph->isValid(mLogString))
-        {
-            mLogString += commandString + " successful\n";
-        }
-        else
-        {
-            mLogString += "Graph is currently invalid\n";
-        }
-
-        // break apart multi-line command strings
-        size_t offset = commandString.find_first_of('\n', 0);
-        size_t lastOffset = 0;
-        if (offset == std::string::npos) mCommandStrings.push_back(commandString);
-        else
-        {
-            for (;;)
-            {
-                offset = commandString.find_first_of('\n', lastOffset);
-                if (offset == std::string::npos)
-                {
-                    if (offset < commandString.size())
-                    {
-                        mCommandStrings.push_back(commandString.substr(lastOffset, commandString.size() - lastOffset));
-                    }
-                    break;
-                }
-                mCommandStrings.push_back(commandString.substr(lastOffset, offset - lastOffset));
-                lastOffset = offset + 1;
-            }
-        }
-        
-        return false;
-    }
-
+    
     void RenderGraphUI::addRenderPass(const std::string& name, const std::string& nodeTypeName)
     {
-        pushUpdateCommand(std::string("AddRenderPass ") + name + " " + nodeTypeName);
+        mpIr->addPass(name, nodeTypeName);
+        mShouldUpdate = true;
     }
 
     void RenderGraphUI::addOutput(const std::string& outputParam)
@@ -437,109 +397,117 @@
             return;
         }
         passUI.mOutputPins[outputIt->second].mIsGraphOutput = true;
-
-<<<<<<< HEAD
-        mpRenderGraph->markGraphOutput(outputParam);
-=======
-        mRenderGraphRef.markOutput(outputParam);
->>>>>>> 82e5a991
-        pushUpdateCommand(std::string("AddGraphOutput ") + outputParam);
+        mpIr->markOutput(outputParam);
         mRebuildDisplayData = true;
+        mShouldUpdate = true;
     }
 
     void RenderGraphUI::addOutput(const std::string& outputPass, const std::string& outputField)
     {
         std::string outputParam = outputPass + "." + outputField;
-<<<<<<< HEAD
-        mpRenderGraph->markGraphOutput(outputParam);
-=======
-        mRenderGraphRef.markOutput(outputParam);
->>>>>>> 82e5a991
-        pushUpdateCommand(std::string("AddGraphOutput ") + outputParam);
-        auto& passUI = mRenderPassUI[outputPass];
-        passUI.mOutputPins[passUI.mNameToIndexOutput[outputField]].mIsGraphOutput = true;
-        mRebuildDisplayData = true;
-    }
-
+        addOutput(outputParam);
+    }
 
     void RenderGraphUI::removeOutput(const std::string& outputPass, const std::string& outputField)
     {
         std::string outputParam = outputPass + "." + outputField;
-<<<<<<< HEAD
-        mpRenderGraph->unmarkGraphOutput(outputParam);
-=======
-        mRenderGraphRef.unmarkOutput(outputParam);
->>>>>>> 82e5a991
-        pushUpdateCommand("RemoveGraphOutput " + outputParam);
+        mpIr->unmarkOutput(outputParam);
         auto& passUI = mRenderPassUI[outputPass];
         passUI.mOutputPins[passUI.mNameToIndexOutput[outputField]].mIsGraphOutput = false;
+        mShouldUpdate = true;
     }
 
     bool RenderGraphUI::addLink(const std::string& srcPass, const std::string& dstPass, const std::string& srcField, const std::string& dstField)
     {
         // outputs warning if edge could not be created 
         std::string srcString = srcPass + "." + srcField, dstString = dstPass + "." + dstField;
-        bool createdEdge = (mpRenderGraph->addEdge(srcString, dstString) != ((uint32_t)-1));
-
-        pushUpdateCommand(std::string("AddEdge ") + srcString + " " + dstString);
+        bool canCreateEdge = (mpRenderGraph->getEdge(srcString, dstString) == ((uint32_t)-1));
+        if (!canCreateEdge) return canCreateEdge;
 
         // update the ui to reflect the connections. This data is used for removal
-        if (createdEdge)
-        {
-            RenderPassUI& srcRenderGraphUI = mRenderPassUI[srcPass];
-            RenderPassUI& dstRenderGraphUI = mRenderPassUI[dstPass];
-
-            uint32_t srcPinIndex = srcRenderGraphUI.mNameToIndexOutput[srcField];
-            uint32_t dstPinIndex = dstRenderGraphUI.mNameToIndexInput[dstField];
-
+        RenderPassUI& srcRenderGraphUI = mRenderPassUI[srcPass];
+        RenderPassUI& dstRenderGraphUI = mRenderPassUI[dstPass];
+        const auto outputIt = srcRenderGraphUI.mNameToIndexOutput.find(srcField);
+        const auto inputIt = dstRenderGraphUI.mNameToIndexInput.find(dstField);
+        // check that link could exist
+        canCreateEdge &= (outputIt != srcRenderGraphUI.mNameToIndexOutput.end()) && 
+            (inputIt != dstRenderGraphUI.mNameToIndexInput.end());
+        // check that the input is not already connected
+        canCreateEdge &= (mInputPinStringToLinkID.find(dstString) == mInputPinStringToLinkID.end());
+
+        if (canCreateEdge)
+        {
+            uint32_t srcPinIndex = outputIt->second;
+            uint32_t dstPinIndex = inputIt->second;
             srcRenderGraphUI.mOutputPins[srcPinIndex].mConnectedPinName = dstField;
             srcRenderGraphUI.mOutputPins[srcPinIndex].mConnectedNodeName = dstPass;
             dstRenderGraphUI.mInputPins[dstPinIndex].mConnectedPinName = srcField;
             dstRenderGraphUI.mInputPins[dstPinIndex].mConnectedNodeName = srcPass;
-
-            mRebuildDisplayData = true;
-        }
-
-        return createdEdge;
+            
+            mpIr->addEdge(srcString, dstString);
+            mShouldUpdate = true;
+        }
+        else
+        {
+            mLogString += "Unable to create edge for graph. \n";
+        }
+
+        return canCreateEdge;
     }
 
     void RenderGraphUI::removeEdge(const std::string& srcPass, const std::string& dstPass, const std::string& srcField, const std::string& dstField)
     {
-        std::string command("RemoveEdge ");
-        command += srcPass + "." + srcField + " " + dstPass + "." + dstField;
-        pushUpdateCommand(command);
+        mpIr->removeEdge(srcPass + "." + srcField, dstPass + "." + dstField);
+        mShouldUpdate = true;
     }
 
     void RenderGraphUI::removeRenderPass(const std::string& name)
     {
-<<<<<<< HEAD
         mRebuildDisplayData = true;
-        mpRenderGraph->removeRenderPass(name);
-=======
-        spCurrentGraphUI->sRebuildDisplayData = true;
-        spCurrentGraphUI->mRenderGraphRef.removePass(name);
->>>>>>> 82e5a991
-        pushUpdateCommand(std::string("RemoveRenderPass ") + name);
+        mpRenderGraph->removePass(name);
+        mpIr->removePass(name);
+        mShouldUpdate = true;
+    }
+
+    void RenderGraphUI::updateGraph()
+    {
+        if (!mShouldUpdate) return;
+
+        // make sure the graph is compiled
+        mpRenderGraph->resolveExecutionOrder();
+
+        std::string newCommands = mpIr->getIR();
+        mpIr = RenderGraphIR::create(mRenderGraphName, false); // reset
+        mUpdateCommands += newCommands;
+
+        mpScripting->addGraph(mRenderGraphName, mpRenderGraph);
+
+        // update reference graph to check if valid before sending to next 
+        mpScripting->runScript(newCommands);
+
+        mLogString += newCommands + "\n";
+
+        // only send updates that we know are valid.
+        if (!mpRenderGraph->isValid(mLogString))
+        {
+            mLogString += "Graph is currently invalid\n";
+        }
+
+        mShouldUpdate = false;
+        mRebuildDisplayData = true;
     }
 
     void RenderGraphUI::writeUpdateScriptToFile(const std::string& filePath, float lastFrameTime)
     {
         if ((mTimeSinceLastUpdate += lastFrameTime) < kUpdateTimeInterval) return;
         mTimeSinceLastUpdate = 0.0f;
-        if (!mCommandStrings.size()) return;
+        if (!mUpdateCommands.size()) return;
         static std::ofstream ofstream(filePath, std::ios_base::out);
         size_t totalSize = 0;
         
         ofstream.write(reinterpret_cast<const char*>(&totalSize), sizeof(size_t));
-        
-        for (std::string& statement : mCommandStrings)
-        {
-            statement.push_back('\n');
-            totalSize += statement.size();
-            ofstream.write(statement.c_str(), statement.size());
-        }
-
-        mCommandStrings.clear();
+        ofstream.write(mUpdateCommands.c_str(), mUpdateCommands.size());
+        mUpdateCommands.clear();
         
         // rewind and write the size of the script changes for the viewer to execute
         ofstream.seekp(0, std::ios::beg);
@@ -555,32 +523,17 @@
         mNextPassName.resize(255, 0);
     }
 
-    RenderGraphUI::RenderGraphUI(const RenderGraph::SharedPtr& renderGraphRef, const std::string& renderGraphName)
-        : mpRenderGraph(renderGraphRef), mNewNodeStartPosition(-40.0f, 100.0f), mRenderGraphName(renderGraphName)
+    RenderGraphUI::RenderGraphUI(const RenderGraph::SharedPtr& pRenderGraph, const std::string& renderGraphName)
+        : mpRenderGraph(pRenderGraph), mNewNodeStartPosition(-40.0f, 100.0f), mRenderGraphName(renderGraphName)
     {
         mNextPassName.resize(255, 0);
-        mpNodeGraphEditor = (new RenderGraphUI::NodeGraphEditorGui(this) );
-    }
-
-    RenderGraphUI::RenderGraphUI(RenderGraphUI&& rref)
-        : mpRenderGraph(rref.mpRenderGraph), mEdgesColor(rref.mEdgesColor),
-        mAutoGenEdgesColor(rref.mAutoGenEdgesColor), mAutoResolveEdgesColor(rref.mAutoResolveEdgesColor),
-        mGraphOutputsColor(rref.mGraphOutputsColor), mNewNodeStartPosition(rref.mNewNodeStartPosition),
-        mMaxNodePositionX(rref.mMaxNodePositionX), mAllNodeTypeStrings(rref.mAllNodeTypeStrings),
-        mAllNodeTypes(rref.mAllNodeTypes), mRenderPassUI(rref.mRenderPassUI),
-        mInputPinStringToLinkID(rref.mInputPinStringToLinkID), mOutputToInputPins(rref.mOutputToInputPins),
-        mCommandStrings(rref.mCommandStrings), mTimeSinceLastUpdate(rref.mTimeSinceLastUpdate),
-        mDisplayDragAndDropPopup(rref.mDisplayDragAndDropPopup),
-        mNextPassName(rref.mNextPassName), mRenderGraphName(rref.mRenderGraphName),
-        mShowWarningPopup(rref.mShowWarningPopup), mpNodeGraphEditor(rref.mpNodeGraphEditor)
-    {
-        rref.mpNodeGraphEditor = nullptr;
+        mpNodeGraphEditor = std::make_shared<NodeGraphEditorGui>(this);
+        mpIr = RenderGraphIR::create(renderGraphName, false);
+        mpScripting = RenderGraphScripting::create();
     }
 
     RenderGraphUI::~RenderGraphUI()
     {
-        if (mpNodeGraphEditor) delete mpNodeGraphEditor;
-        mpNodeGraphEditor = nullptr;
     }
     
     void RenderGraphUI::NodeGraphEditorGui::setNode(ImGui::Node*& node, ImGui::NodeGraphEditor::NodeState state, ImGui::NodeGraphEditor& editor)
@@ -759,7 +712,8 @@
                 if (edgeIt != mpRenderGraph->mEdgeData.end())
                 {
                     RenderGraph::EdgeData& edgeData = edgeIt->second;
-                    int32_t autoResolve = static_cast<int32_t>(edgeData.flags);
+                    // TODO -- get can autoresolve state from graph function
+                    int32_t autoResolve = true;
 
                     pGui->addText("Src Field : ");
                     pGui->addText(edgeData.srcField.c_str(), true);
@@ -778,7 +732,7 @@
                     bool setAutoResolve = false;
 
                     if (mShowWarningPopup)
-                    {
+                    { // TODO -- move this to begin 
                         if (ImGui::BeginPopup("Auto-Resolve Warning"))
                         {
                             pGui->addText("Auto-Resolve warning");
@@ -787,7 +741,6 @@
                             {
                                 setAutoResolve = true;
                                 mShowWarningPopup = false;
-                                edgeData.flags = static_cast<RenderGraph::EdgeData::Flags>(true);
                             }
 
                             if (pGui->addButton("cancel"))
@@ -809,7 +762,6 @@
                         }
                         else
                         {
-                            edgeData.flags = static_cast<RenderGraph::EdgeData::Flags>(autoResolve);
                             selectedLink.LinkColor = autoResolve ? mAutoResolveEdgesColor : mEdgesColor;
                         }
                     }
@@ -856,7 +808,6 @@
         }
 
         // push update commands for the open pop-up
-        // TODO - get a callback working for only when data has changed
         if (mpNodeGraphEditor->getRenderUINodeName().size())
         {
             std::string idString = std::string("Render UI##") + mpNodeGraphEditor->getRenderUINodeName();
@@ -872,13 +823,14 @@
                 }
                 else
                 {
-                    mpRenderGraph->getRenderPass(mpNodeGraphEditor->getRenderUINodeName())->renderUI(pGui, nullptr);
+                    mpRenderGraph->getPass(mpNodeGraphEditor->getRenderUINodeName())->renderUI(pGui, nullptr);
                 }
                 
                 // push serialized data as update command for live preview
                 
                 // TODO -- execute command for click and drop
-                //pushUpdateCommand(RenderGraphLoader::saveRenderGraphAsUpdateScript(*mpRenderGraph));
+                // pushUpdateCommand(RenderGraphLoader::saveRenderGraphAsUpdateScript(*mpRenderGraph));
+
 
                 ImGui::EndPopup();
             }
@@ -916,16 +868,15 @@
                 pGui->addTextBox("Pass Name", mNextPassName);
                 if (pGui->addButton("create##renderpass")) // multiple buttons have create
                 {
-                    while (mpRenderGraph->renderPassExist(mNextPassName))
+                    while (mpRenderGraph->doesPassExist(mNextPassName))
                     {
                         mNextPassName.push_back('_');
                     }
 
-                    // TODO -- 
-                    //RenderGraphLoader::ExecuteStatement("AddRenderPass " + mNextPassName + " " + dragAndDropText, *mpRenderGraph);
+                    mpIr->addPass(dragAndDropText, mNextPassName);
                     bFromDragAndDrop = true;
-                    mRebuildDisplayData = true;
                     mDisplayDragAndDropPopup = false;
+                    mShouldUpdate = true;
                     mNewNodeStartPosition /= ImGui::GetCurrentWindow()->FontWindowScale;
                     if (mMaxNodePositionX < mNewNodeStartPosition.x) mMaxNodePositionX = mNewNodeStartPosition.x;
                 }
@@ -1003,11 +954,7 @@
             }
         
             uint32_t guiNodeID = currentPassUI.mGuiNodeID;
-<<<<<<< HEAD
-            RenderPass* pNodeRenderPass = mpRenderGraph->getRenderPass(currentPass.first).get();
-=======
-            RenderPass* pNodeRenderPass = mRenderGraphRef.getPass(currentPass.first).get();
->>>>>>> 82e5a991
+            RenderPass* pNodeRenderPass = mpRenderGraph->getPass(currentPass.first).get();
             nameString = currentPass.first;
         
             if (!mpNodeGraphEditor->getAllNodesOfType(currentPassUI.mGuiNodeID, nullptr, false))
