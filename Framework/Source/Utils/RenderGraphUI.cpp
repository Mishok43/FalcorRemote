/***************************************************************************
# Copyright (c) 2018, NVIDIA CORPORATION. All rights reserved.
#
# Redistribution and use in source and binary forms, with or without
# modification, are permitted provided that the following conditions
# are met:
#  * Redistributions of source code must retain the above copyright
#    notice, this list of conditions and the following disclaimer.
#  * Redistributions in binary form must reproduce the above copyright
#    notice, this list of conditions and the following disclaimer in the
#    documentation and/or other materials provided with the distribution.
#  * Neither the name of NVIDIA CORPORATION nor the names of its
#    contributors may be used to endorse or promote products derived
#    from this software without specific prior written permission.
#
# THIS SOFTWARE IS PROVIDED BY THE COPYRIGHT HOLDERS ``AS IS'' AND ANY
# EXPRESS OR IMPLIED WARRANTIES, INCLUDING, BUT NOT LIMITED TO, THE
# IMPLIED WARRANTIES OF MERCHANTABILITY AND FITNESS FOR A PARTICULAR
# PURPOSE ARE DISCLAIMED.  IN NO EVENT SHALL THE COPYRIGHT OWNER OR
# CONTRIBUTORS BE LIABLE FOR ANY DIRECT, INDIRECT, INCIDENTAL, SPECIAL,
# EXEMPLARY, OR CONSEQUENTIAL DAMAGES (INCLUDING, BUT NOT LIMITED TO,
# PROCUREMENT OF SUBSTITUTE GOODS OR SERVICES; LOSS OF USE, DATA, OR
# PROFITS; OR BUSINESS INTERRUPTION) HOWEVER CAUSED AND ON ANY THEORY
# OF LIABILITY, WHETHER IN CONTRACT, STRICT LIABILITY, OR TORT
# (INCLUDING NEGLIGENCE OR OTHERWISE) ARISING IN ANY WAY OUT OF THE USE
# OF THIS SOFTWARE, EVEN IF ADVISED OF THE POSSIBILITY OF SUCH DAMAGE.
***************************************************************************/
#include "Framework.h"
#include "RenderGraphUI.h"
#include "Utils/Gui.h"
#include "Utils/RenderGraphLoader.h"
#   define IMGUINODE_MAX_SLOT_NAME_LENGTH 255
#include "Externals/dear_imgui_addons/imguinodegrapheditor/imguinodegrapheditor.h"
#include "Externals/dear_imgui/imgui.h"
// TODO Don't do this
#include "Externals/dear_imgui/imgui_internal.h"
#include <experimental/filesystem>
#include <fstream>

namespace Falcor
{
    const float kUpdateTimeInterval = 2.0f;
    const float kPinRadius = 6.0f;

    static std::unordered_map<uint32_t, ImGui::Node*> spIDToNode;
    static RenderGraphUI* spCurrentGraphUI = nullptr;

    class NodeGraphEditorGui : public ImGui::NodeGraphEditor
    {
    public:
        ImGui::Node * pGraphOutputNode = nullptr;

        void reset()
        {
            inited = false;
        }

        glm::vec2 getOffsetPos()
        {
            return { offset.x, offset.y };
        }
    };

    static NodeGraphEditorGui sNodeGraphEditor;

    class RenderGraphNode : public ImGui::Node
    {
    public:
        // Data for callback initialization from gui graph library
        class NodeInitData
        {
        public:
            std::string mName;
            std::string mOutputsString;
            std::string mInputsString;
            uint32_t mGuiNodeID;
            RenderPass* mpCurrentRenderPass;
        };

        static Gui* spGui;
        static NodeInitData sInitData;
        // set if node is added from graph data and not the ui
        static bool sAddedFromGraphData;

        bool mDisplayProperties;
        bool mOutputPinConnected[IMGUINODE_MAX_OUTPUT_SLOTS];
        bool mInputPinConnected[IMGUINODE_MAX_INPUT_SLOTS];
        RenderPass* mpRenderPass;

        static void setInitData(const std::string& name, const std::string& outputsString, const std::string& inputsString, uint32_t guiNodeID, RenderPass* pCurrentRenderPass)
        {
            sInitData.mName = name;
            sInitData.mOutputsString = outputsString;
            sInitData.mInputsString = inputsString;
            sInitData.mGuiNodeID = guiNodeID;
            sInitData.mpCurrentRenderPass = pCurrentRenderPass;
        }

        bool pinIsConnected(uint32_t id, bool isInput)
        {
            assert(isInput ? id < IMGUINODE_MAX_INPUT_SLOTS : id < IMGUINODE_MAX_OUTPUT_SLOTS);
            return isInput ? mInputPinConnected[id] : mOutputPinConnected[id];
        }

        std::string getInputName(uint32_t index)
        {
            return InputNames[index];
        }

        std::string getOutputName(uint32_t index)
        {
            return OutputNames[index];
        }

        ImGui::FieldInfoVector& getFields()
        {
            return fields;
        }

        // Allow the rendergraphui to set the position of each node
        void setPos(const glm::vec2& pos)
        {
            Pos.x = pos.x;
            Pos.y = pos.y;
        }

        glm::vec2 getPos()
        {
            return {Pos.x, Pos.y};
        }

        // render Gui within the nodes
        static bool renderUI(ImGui::FieldInfo& field)
        {
            if (sNodeGraphEditor.isInited())
            {
                return false;
            }

            std::string dummyText; dummyText.resize(32, ' ');
            spGui->addText(dummyText.c_str());
            spGui->addText(dummyText.c_str());
            spGui->addText(dummyText.c_str());

            // with this library there is no way of modifying the positioning of the labels on the node
            // manually making labels to align correctly from within the node

            // grab all of the fields again
            RenderGraphNode* pCurrentNode = static_cast<RenderGraphNode*>(field.userData);
            RenderPass* pRenderPass = static_cast<RenderPass*>(pCurrentNode->mpRenderPass);
            int32_t paddingSpace = glm::max(pCurrentNode->OutputsCount, pCurrentNode->InputsCount) / 2 + 1;
            
            ImVec2 oldScreenPos = ImGui::GetCursorScreenPos();
            ImVec2 currentScreenPos{ sNodeGraphEditor.offset.x  + pCurrentNode->Pos.x * ImGui::GetCurrentWindow()->FontWindowScale, 
                sNodeGraphEditor.offset.y + pCurrentNode->Pos.y * ImGui::GetCurrentWindow()->FontWindowScale };
            ImVec2 pinRectBoundsOffsetx{ -kPinRadius * 2.0f, kPinRadius * 4.0f };

            // TODO the pin colors need to be taken from the global style
            ImU32 pinColor = 0xFFFFFFFF;
            
            float slotNum = 1.0f;
            float pinOffsetx = kPinRadius * 2.0f;
            uint32_t pinCount = static_cast<uint32_t>(pCurrentNode->InputsCount);
            bool isInputs = true;
            
            for (int32_t i = 0; i < paddingSpace; ++i)
            {
                spGui->addText(dummyText.c_str());
            }

            for (uint32_t i = 0; i < 2; ++i)
            {
                for (uint32_t i = 0; i < pinCount; ++i)
                {
                    // custom pins as an extension of the built ones
                    ImVec2 inputPos = currentScreenPos;
                    inputPos.y += pCurrentNode->Size.y * ((i + 1) / static_cast<float>(pinCount + 1));

                    // fill in circle for the pin if connected to a link
                    if (pCurrentNode->pinIsConnected(i, isInputs))
                    {
                        ImGui::GetWindowDrawList()->AddCircleFilled(ImVec2(inputPos.x, inputPos.y), kPinRadius,pinColor);
                    }

                    if (ImGui::IsMouseHoveringRect(ImVec2(inputPos.x + pinRectBoundsOffsetx.x, inputPos.y - kPinRadius), ImVec2(inputPos.x + pinRectBoundsOffsetx.y, inputPos.y + kPinRadius)))
                    {
                        ImGui::GetWindowDrawList()->AddCircleFilled(ImVec2(inputPos.x, inputPos.y), kPinRadius, ImGui::GetColorU32(ImGui::NodeGraphEditor::GetStyle().color_node_title));
                    }
                    else
                    {
                        ImGui::GetWindowDrawList()->AddCircle(ImVec2(inputPos.x, inputPos.y), kPinRadius, pinColor);
                    }
                    ImGui::SetCursorScreenPos({ inputPos.x + pinOffsetx - ((pinOffsetx < 0.0f) ? ImGui::CalcTextSize(isInputs ? pCurrentNode->InputNames[i] : pCurrentNode->OutputNames[i]).x : 0.0f), inputPos.y - kPinRadius });

                    slotNum++;
                    spGui->addText(isInputs ? pCurrentNode->InputNames[i] : pCurrentNode->OutputNames[i]);
                }

                // reset and set up offsets for the output pins
                slotNum = 1.0f;
                currentScreenPos.x += pCurrentNode->Size.x;
                pinOffsetx *= -1.0f;
                pinRectBoundsOffsetx.y = kPinRadius;
                pinCount = static_cast<uint32_t>(pCurrentNode->OutputsCount);
                isInputs = false;
            }

            ImGui::SetCursorScreenPos(oldScreenPos);
            
            for (int32_t i = 0; i < paddingSpace; ++i)
            {
                spGui->addText(dummyText.c_str());
            }

            spGui->addText(dummyText.c_str());

            return false;
        }

        static RenderGraphNode* create(const ImVec2& pos)
        {
            RenderGraphNode* node = (RenderGraphNode*)ImGui::MemAlloc(sizeof(RenderGraphNode));
            IM_PLACEMENT_NEW(node) RenderGraphNode();

            node->init(sInitData.mName.c_str(), pos, sInitData.mInputsString.c_str(), sInitData.mOutputsString.c_str(), sInitData.mGuiNodeID);

            if (sInitData.mpCurrentRenderPass)
            {
                node->mpRenderPass = sInitData.mpCurrentRenderPass;
                const glm::vec4 nodeColor = Gui::pickUniqueColor(node->mpRenderPass->getName());
                node->overrideTitleBgColor = ImGui::GetColorU32({ nodeColor.x, nodeColor.y, nodeColor.z, nodeColor.w });
            }
            
            node->fields.addFieldCustom(static_cast<ImGui::FieldInfo::RenderFieldDelegate>(renderUI), nullptr, node);
            
            return node;
        }
    private:
    };

    bool RenderGraphNode::sAddedFromGraphData = false;
    RenderGraphNode::NodeInitData RenderGraphNode::sInitData;
    Gui* RenderGraphNode::spGui = nullptr;

    bool RenderGraphUI::sRebuildDisplayData = true;


    static ImGui::Node* createNode(int, const ImVec2& pos, const ImGui::NodeGraphEditor&)
    {
        return RenderGraphNode::create(pos);
    }

    bool RenderGraphUI::pushUpdateCommand(const std::string& commandString)
    {
        // make sure the graph is compiled
        std::string log;
        mRenderGraphRef.compile(log);

        // only send updates that we know are valid.
        if (mRenderGraphRef.isValid(log))
        {
            mCommandStrings.push_back(commandString);
            return true;
        }

        return false;
    }

    void RenderGraphUI::addRenderPass(const std::string& name, const std::string& nodeTypeName)
    {
        pushUpdateCommand(std::string("AddRenderPass ") + name + " " + nodeTypeName);
    }

    void RenderGraphUI::addOutput(const std::string& outputParam)
    {
        size_t offset = outputParam.find('.');
        std::string outputPass = outputParam.substr(0, offset);
        std::string outputField = outputParam.substr(offset + 1, outputParam.size());

        const auto passUIIt = mRenderPassUI.find(outputPass);
        if (passUIIt == mRenderPassUI.end())
        {
            msgBox("Error setting graph output. Can't find node name.");
            return;
        }
        auto& passUI = passUIIt->second;
        const auto outputIt = passUI.mNameToIndexOutput.find(outputField);
        if (outputIt == passUI.mNameToIndexOutput.end())
        {
            msgBox("Error setting graph output. Can't find output name.");
            return;
        }
        passUI.mOutputPins[outputIt->second].mIsGraphOutput = true;

        mRenderGraphRef.markGraphOutput(outputParam);
        pushUpdateCommand(std::string("AddGraphOutput ") + outputParam);
        sRebuildDisplayData = true;
    }

    void RenderGraphUI::addOutput(const std::string& outputPass, const std::string& outputField)
    {
        std::string outputParam = outputPass + "." + outputField;
        mRenderGraphRef.markGraphOutput(outputParam);
        pushUpdateCommand(std::string("AddGraphOutput ") + outputParam);
        auto& passUI = mRenderPassUI[outputPass];
        passUI.mOutputPins[passUI.mNameToIndexOutput[outputField]].mIsGraphOutput = true;
        sRebuildDisplayData = true;
    }

    bool RenderGraphUI::addLink(const std::string& srcPass, const std::string& dstPass, const std::string& srcField, const std::string& dstField)
    {
        // outputs warning if edge could not be created 
        std::string srcString = srcPass + "." + srcField, dstString = dstPass + "." + dstField;
        bool createdEdge = (spCurrentGraphUI->mRenderGraphRef.addEdge(srcString, dstString) != ((uint32_t)-1));

        pushUpdateCommand(std::string("AddEdge ") + srcString + " " + dstString);

        // update the ui to reflect the connections. This data is used for removal
        if (createdEdge)
        {
            RenderPassUI& srcRenderGraphUI = spCurrentGraphUI->mRenderPassUI[srcPass];
            RenderPassUI& dstRenderGraphUI = spCurrentGraphUI->mRenderPassUI[dstPass];

            uint32_t srcPinIndex = srcRenderGraphUI.mNameToIndexOutput[srcField];
            uint32_t dstPinIndex = srcRenderGraphUI.mNameToIndexInput[dstField];

            srcRenderGraphUI.mOutputPins[srcPinIndex].mConnectedPinName = dstField;
            srcRenderGraphUI.mOutputPins[srcPinIndex].mConnectedNodeName = dstPass;
            dstRenderGraphUI.mInputPins[dstPinIndex].mConnectedPinName = srcField;
            dstRenderGraphUI.mInputPins[dstPinIndex].mConnectedNodeName = srcPass;

            sRebuildDisplayData = true;
        }

        return createdEdge;
    }

    void RenderGraphUI::removeEdge(const std::string& srcPass, const std::string& dstPass, const std::string& srcField, const std::string& dstField)
    {
        std::string command("RemoveEdge ");
        command += srcPass + "." + srcField + " " + dstPass + "." + dstField;
        pushUpdateCommand(command);
    }

    void RenderGraphUI::removeRenderPass(const std::string& name)
    {
        spCurrentGraphUI->sRebuildDisplayData = true;
        spCurrentGraphUI->mRenderGraphRef.removeRenderPass(name);
        pushUpdateCommand(std::string("RemoveRenderPass ") + name);
    }

    void RenderGraphUI::writeUpdateScriptToFile(const std::string& filePath, float lastFrameTime)
    {
        if ((mTimeSinceLastUpdate += lastFrameTime) < kUpdateTimeInterval) return;
        mTimeSinceLastUpdate = 0.0f;
        if (!mCommandStrings.size()) return;
        static std::ofstream ofstream(filePath, std::ios_base::out);
        size_t totalSize = 0;
        
        ofstream.write(reinterpret_cast<const char*>(&totalSize), sizeof(size_t));
        
        for (std::string& statement : mCommandStrings)
        {
            statement.push_back('\n');
            totalSize += statement.size();
            ofstream.write(statement.c_str(), statement.size());
        }

        mCommandStrings.clear();
        
        // rewind and write the size of the script changes for the viewer to execute
        ofstream.seekp(0, std::ios::beg);
        ofstream.write(reinterpret_cast<const char*>(&totalSize), sizeof(size_t));
        ofstream.seekp(0, std::ios::beg);

        std::experimental::filesystem::last_write_time(filePath, std::chrono::system_clock::now());
    }

    RenderGraphUI::RenderGraphUI(RenderGraph& renderGraphRef)
        : mRenderGraphRef(renderGraphRef), mNewNodeStartPosition(-40.0f, 100.0f)
    {
        sNodeGraphEditor.clear();
    }

    RenderGraphUI::~RenderGraphUI()
    {
        sNodeGraphEditor.setNodeCallback(nullptr);
        sNodeGraphEditor.setLinkCallback(nullptr);
    }

    static void setNode(ImGui::Node*& node, ImGui::NodeGraphEditor::NodeState state, ImGui::NodeGraphEditor& editor)
    {
        if (!editor.isInited())
        {
            if (state == ImGui::NodeGraphEditor::NodeState::NS_DELETED)
            {
                static_cast<RenderGraphNode*>(node)->getFields().clear();
                spCurrentGraphUI->removeRenderPass(node->getName());
            }
        }
        if (state == ImGui::NodeGraphEditor::NodeState::NS_ADDED)
        {
            // always call the callback
            spCurrentGraphUI->addRenderPass(node->getName(), RenderGraphNode::sInitData.mpCurrentRenderPass->getName());
        }
    }

    static void setLink(const ImGui::NodeLink& link, ImGui::NodeGraphEditor::LinkState state, ImGui::NodeGraphEditor& editor)
    {
        if (state == ImGui::NodeGraphEditor::LinkState::LS_ADDED)
        {
            
            RenderGraphNode* inputNode = static_cast<RenderGraphNode*>(link.InputNode), 
                           * outputNode = static_cast<RenderGraphNode*>(link.OutputNode);

            if (outputNode == sNodeGraphEditor.pGraphOutputNode)
            {
                if (!RenderGraphNode::sAddedFromGraphData)
                {
                    editor.removeLink(link.InputNode, link.InputSlot, link.OutputNode, link.OutputSlot);
                    spCurrentGraphUI->addOutput(inputNode->getName(), inputNode->getOutputName(link.InputSlot));
                }
                
                RenderGraphNode::sAddedFromGraphData = false;

                return;
            }

            bool addStatus = false;
            if (!RenderGraphNode::sAddedFromGraphData)
            {
                addStatus = spCurrentGraphUI->addLink(inputNode->getName(), outputNode->getName(), inputNode->getOutputName(link.InputSlot), outputNode->getInputName(link.OutputSlot));
            }
            RenderGraphNode::sAddedFromGraphData = false;

            // immediately remove link if it is not a legal edge in the render graph
            if (!addStatus && !editor.isInited()) //  only call after graph is setup
            {
                // does not call link callback surprisingly enough
                editor.removeLink(link.InputNode, link.InputSlot, link.OutputNode, link.OutputSlot);
                return;
            }
        }
    }

    void RenderPassUI::addUIPin(const std::string& fieldName, uint32_t guiPinID, bool isInput, const std::string& connectedPinName, const std::string& connectedNodeName, bool isGraphOutput)
    {
        auto& pinsRef = isInput ? mInputPins : mOutputPins;
        auto& nameToIndexMapRef = isInput ? mNameToIndexInput : mNameToIndexOutput;

        if (pinsRef.size() <= guiPinID)
        {
            pinsRef.resize(guiPinID + 1);
        }

        PinUIData& pinUIData = pinsRef[guiPinID];
        pinUIData.mPinName = fieldName;
        pinUIData.mGuiPinID = guiPinID;
        pinUIData.mIsInput = isInput;
        pinUIData.mConnectedPinName = connectedPinName;
        pinUIData.mConnectedNodeName = connectedNodeName;
        pinUIData.mIsGraphOutput = isGraphOutput;

        nameToIndexMapRef.insert(std::make_pair(fieldName, static_cast<uint32_t>(guiPinID) ));
    }
    
    void RenderGraphUI::renderUI(Gui* pGui)
    {
        RenderGraphNode::spGui = pGui;
        ImGui::GetIO().FontAllowUserScaling = true;

        sNodeGraphEditor.show_top_pane = false;
        sNodeGraphEditor.show_node_copy_paste_buttons = false;
        sNodeGraphEditor.show_connection_names = false;
        sNodeGraphEditor.show_left_pane = false;

        sNodeGraphEditor.setLinkCallback(setLink);
        sNodeGraphEditor.setNodeCallback(setNode);
        
        const ImVec2& mousePos = ImGui::GetMousePos();
        bool bFromDragAndDrop = true;

        // update the deleted links from the GUI since the library doesn't call its own callback
        
        if (sRebuildDisplayData)
        {
            sRebuildDisplayData = false;
            sNodeGraphEditor.setNodeCallback(nullptr);
            sNodeGraphEditor.reset();
        }

        updatePins(false);

        if (!sNodeGraphEditor.isInited())
        {
            sNodeGraphEditor.render();

            std::string statement;
            if (pGui->dragDropDest("RenderPassScript", statement))
            {
                RenderGraphLoader::ExecuteStatement(statement, mRenderGraphRef);
                mNewNodeStartPosition = { -sNodeGraphEditor.offset.x + mousePos.x, -sNodeGraphEditor.offset.y + mousePos.y };
                mNewNodeStartPosition /= ImGui::GetCurrentWindow()->FontWindowScale;
                bFromDragAndDrop = true;
                sRebuildDisplayData = true;
            }
            else
            {
                mNewNodeStartPosition = { -40.0f, 100.0f };
            }

            return;
        }

        updateDisplayData();

        mAllNodeTypes.clear();
        
        // reset internal data of node if all nodes deleted
        if (!mRenderPassUI.size())
        {
            sNodeGraphEditor.clear();
            sNodeGraphEditor.render();
            return;
        }
        
        mAllNodeTypes.push_back("GraphOutputNode");
        
        for (auto& nodeTypeString : mAllNodeTypeStrings)
        {
            mAllNodeTypes.push_back(nodeTypeString.c_str());
        }
        
        sNodeGraphEditor.registerNodeTypes(mAllNodeTypes.data(), static_cast<uint32_t>(mAllNodeTypes.size()), createNode);
        
        spCurrentGraphUI = this;
        
        // create graph output node first
        if (!sNodeGraphEditor.pGraphOutputNode)
        {
            std::string inputsString;
            for (const auto& graphOutput : mRenderGraphRef.mOutputs)
            {
                inputsString += inputsString.size() ? (";" + graphOutput.field) : graphOutput.field;
            }
        
            RenderGraphNode::setInitData("GraphOutput", "", inputsString, 0, nullptr);
            sNodeGraphEditor.pGraphOutputNode = sNodeGraphEditor.addNode(0, { 0, 0 });
        }
        else
        {
            std::string inputsString;
        
            for (const auto& graphOutput : mRenderGraphRef.mOutputs)
            {
                inputsString += inputsString.size() ? (";" + graphOutput.field) : graphOutput.field;
            }
        
            sNodeGraphEditor.removeAnyLinkFromNode(sNodeGraphEditor.pGraphOutputNode);
            sNodeGraphEditor.overrideNodeInputSlots(sNodeGraphEditor.pGraphOutputNode, inputsString.c_str());
        }
        
        
        for (auto& currentPass : mRenderPassUI)
        {
            auto& currentPassUI = currentPass.second;
            std::string inputsString;
            std::string outputsString;
            std::string nameString;
        
            for (const auto& currentPinUI : currentPassUI.mInputPins)
            {
                // Connect the graph nodes for each of the edges
                // need to iterate in here in order to use the right indices
                const std::string& currentPinName = currentPinUI.mPinName;
                inputsString += inputsString.size() ? (";" + currentPinName) : currentPinName;
            }
        
            for (const auto& currentPinUI : currentPassUI.mOutputPins)
            {
                const std::string& currentPinName = currentPinUI.mPinName;
                outputsString += outputsString.size() ? (";" + currentPinName) : currentPinName;
            }
        
            uint32_t guiNodeID = currentPassUI.mGuiNodeID;
            RenderPass* pNodeRenderPass = mRenderGraphRef.getRenderPass(currentPass.first).get();
            nameString = currentPass.first;
        
            if (!sNodeGraphEditor.getAllNodesOfType(currentPassUI.mGuiNodeID, nullptr, false))
            {
                glm::vec2 nextPosition = getNextNodePosition(mRenderGraphRef.getPassIndex(nameString));
        
                RenderGraphNode::setInitData(nameString, outputsString, inputsString, guiNodeID, pNodeRenderPass);
                spIDToNode[guiNodeID] = sNodeGraphEditor.addNode(guiNodeID, ImVec2(nextPosition.x, nextPosition.y));
                if (bFromDragAndDrop) addRenderPass(nameString, pNodeRenderPass->getName()); bFromDragAndDrop = false;
            }
        }
        
        updatePins();
        
        sNodeGraphEditor.render();
    }

    void RenderGraphUI::reset()
    {
        sNodeGraphEditor.reset();
        sNodeGraphEditor.clear();
        sRebuildDisplayData = true;
    }

    std::vector<uint32_t> RenderGraphUI::getExecutionOrder()
    {
        std::vector<uint32_t> executionOrder;
        std::map<float, uint32_t> posToIndex;

        for ( uint32_t i = 0; i < static_cast<uint32_t>(sNodeGraphEditor.getNumNodes()); ++i)
        {
            RenderGraphNode* pCurrentGraphNode = static_cast<RenderGraphNode*>(sNodeGraphEditor.getNode(i));
            std::string currentNodeName = pCurrentGraphNode->getName();
            if (currentNodeName == "GraphOutput") continue;
            float position = pCurrentGraphNode->getPos().x;
            posToIndex[position] = (mRenderGraphRef.getPassIndex(currentNodeName));
        }

        for (const auto& posIndexPair : posToIndex)
        {
            executionOrder.push_back(posIndexPair.second);
        }

        return executionOrder;
    }

    void RenderGraphUI::updatePins(bool addLinks)
    {
        //  Draw pin connections. All the nodes have to be added to the GUI before the connections can be drawn
        for (auto& currentPass : mRenderPassUI)
        {
            auto& currentPassUI = currentPass.second;

            for (const auto& currentPinUI : currentPassUI.mOutputPins)
            {
                const std::string& currentPinName = currentPinUI.mPinName;

                if (addLinks)
                {
                    const auto& inputPins = mOutputToInputPins.find(currentPass.first + "." + currentPinName);
                    if (inputPins != mOutputToInputPins.end())
                    {
                        for (const auto& connectedPin : (inputPins->second))
                        {
                            if (!sNodeGraphEditor.isLinkPresent(spIDToNode[currentPassUI.mGuiNodeID], currentPinUI.mGuiPinID,
                                spIDToNode[connectedPin.second], connectedPin.first))
                            {
<<<<<<< HEAD
                                RenderGraphNode::sAddedFromCode = true;
                                
                                // get edge data from the referenced graph
                                uint32_t edgeId = mInputPinStringToLinkID[currentPass.first + "." + spIDToNode[connectedPin.second]->getName()];
                                
                                // set color if autogenerated
                                uint32_t currrentEdgeColor = mEdgesColor;
                                if (mRenderGraphRef.mEdgeData[edgeId].autoGenerated) currrentEdgeColor = mAutoGenEdgesColor;
=======
                                RenderGraphNode::sAddedFromGraphData = true;
>>>>>>> acf8d04c

                                sNodeGraphEditor.addLink(spIDToNode[currentPassUI.mGuiNodeID], currentPinUI.mGuiPinID,
                                    spIDToNode[connectedPin.second], connectedPin.first, false, currrentEdgeColor);

                                static_cast<RenderGraphNode*>(spIDToNode[connectedPin.second])->mInputPinConnected[connectedPin.first] = true;
                                static_cast<RenderGraphNode*>(spIDToNode[currentPassUI.mGuiNodeID])->mOutputPinConnected[currentPinUI.mGuiPinID] = true;
                            }
                        }
                    }
                }
                else
                {
                    if (currentPinUI.mIsGraphOutput)
                    {
                        // get the input pin for the graph output node
                        uint32_t graphOutPinID = 0;

                        for (const auto& output : mRenderGraphRef.mOutputs)
                        {
                            if (output.field == currentPinName) { break; }
                            graphOutPinID++;
                        }

                        if (!sNodeGraphEditor.isLinkPresent(spIDToNode[currentPassUI.mGuiNodeID], currentPinUI.mGuiPinID,
                            sNodeGraphEditor.pGraphOutputNode, graphOutPinID))
                        {
                            RenderGraphNode::sAddedFromGraphData = true;
                            sNodeGraphEditor.addLink(spIDToNode[currentPassUI.mGuiNodeID], currentPinUI.mGuiPinID,
                                sNodeGraphEditor.pGraphOutputNode, graphOutPinID, false, ImGui::GetColorU32({ 0.0f, 1.0f, 0.0f, 0.71f }));
                        }
                    }
                }
            }

            if (!addLinks)
            {
                for (auto& currentPinUI : currentPassUI.mInputPins)
                {
                    const std::string& currentPinName = currentPinUI.mPinName;
                    bool isInput = currentPinUI.mIsInput;

                    // draw label for input pin
                
                    if (!currentPinUI.mConnectedNodeName.size())
                    {
                        continue;
                    }

                    std::pair<uint32_t, uint32_t> inputIDs{ currentPinUI.mGuiPinID, currentPassUI.mGuiNodeID };
                    const auto& connectedNodeUI = mRenderPassUI[currentPinUI.mConnectedNodeName];
                    uint32_t inputPinID = connectedNodeUI.mNameToIndexOutput.find(currentPinUI.mConnectedPinName)->second;

                    if (!sNodeGraphEditor.isLinkPresent(spIDToNode[connectedNodeUI.mGuiNodeID], inputPinID,
                        spIDToNode[inputIDs.second],inputIDs.first ))
                    {
                        auto edgeIt = mInputPinStringToLinkID.find(currentPass.first + "." + currentPinName);
                        assert(edgeIt != mInputPinStringToLinkID.end()); 
                        uint32_t edgeID = edgeIt->second;
                        
                        currentPinUI.mConnectedNodeName = "";

                        removeEdge(spIDToNode[connectedNodeUI.mGuiNodeID]->getName(), spIDToNode[inputIDs.second]->getName(), mRenderGraphRef.mEdgeData[edgeID].srcField, mRenderGraphRef.mEdgeData[edgeID].dstField);
                        mRenderGraphRef.removeEdge(edgeID);

                        static_cast<RenderGraphNode*>(spIDToNode[inputIDs.second])->mInputPinConnected[inputIDs.first] = false;
                        static_cast<RenderGraphNode*>(spIDToNode[connectedNodeUI.mGuiNodeID])->mOutputPinConnected[inputPinID] = false;

                        continue;
                    }
                }
            }
        }
    }

    glm::vec2 RenderGraphUI::getNextNodePosition(uint32_t nodeID)
    {
        const float offsetX = 384.0f;
        const float offsetY = 128.0f;
        glm::vec2 newNodePosition = mNewNodeStartPosition;
        
        if (std::find(mRenderGraphRef.mExecutionList.begin(), mRenderGraphRef.mExecutionList.end(), nodeID) == mRenderGraphRef.mExecutionList.end())
        {
            return newNodePosition;
        }

        for (const auto& passID : mRenderGraphRef.mExecutionList)
        {
            newNodePosition.x += offsetX;

            if (passID == nodeID)
            {
                const DirectedGraph::Node* pNode = mRenderGraphRef.mpGraph->getNode(nodeID);
                for (uint32_t i = 0; i < pNode->getIncomingEdgeCount(); ++i)
                {
                    uint32_t outgoingEdgeCount = mRenderGraphRef.mpGraph->getNode(mRenderGraphRef.mpGraph->getEdge(pNode->getIncomingEdge(i))->getSourceNode())->getOutgoingEdgeCount();
                    
                    if (outgoingEdgeCount > pNode->getIncomingEdgeCount())
                    {
                        // move down by index in 
                        newNodePosition.y += offsetY * (outgoingEdgeCount - pNode->getIncomingEdgeCount() );
                        break;
                    }
                }

                break;
            }
        }

        RenderGraphNode* pGraphOutputNode = static_cast<RenderGraphNode*>(sNodeGraphEditor.pGraphOutputNode);
        glm::vec2 graphOutputNodePos = pGraphOutputNode->getPos();
        if (graphOutputNodePos.x <= newNodePosition.x)
        {
            pGraphOutputNode->setPos({ newNodePosition.x + offsetX, newNodePosition.y });
        }

        return newNodePosition;
    }

    void RenderGraphUI::updateDisplayData()
    {
        uint32_t nodeIndex = 1;

        mOutputToInputPins.clear();

        // set of field names that have a connection and are represented in the graph
        std::unordered_set<std::string> nodeConnectedInput;
        std::unordered_set<std::string> nodeConnectedOutput;
        std::unordered_map<std::string, uint32_t> previousGuiNodeIDs;
        std::unordered_set<uint32_t> existingIDs;


        for (const auto& currentRenderPassUI : mRenderPassUI)
        {
            existingIDs.insert(currentRenderPassUI.second.mGuiNodeID);
            previousGuiNodeIDs.insert(std::make_pair(currentRenderPassUI.first, currentRenderPassUI.second.mGuiNodeID));
        }

        mRenderGraphRef.resolveExecutionOrder();

        mRenderPassUI.clear();
        mInputPinStringToLinkID.clear();

        // build information for displaying graph
        for (const auto& nameToIndex : mRenderGraphRef.mNameToIndex)
        {
            auto pCurrentPass = mRenderGraphRef.mpGraph->getNode(nameToIndex.second);
            RenderPassUI renderPassUI;

            mAllNodeTypeStrings.insert(nameToIndex.first);

            while (existingIDs.find(nodeIndex) != existingIDs.end())
            {
                nodeIndex++;
            }

            // keep the GUI id from the previous frame
            auto pPreviousID = previousGuiNodeIDs.find(nameToIndex.first);
            if (pPreviousID != previousGuiNodeIDs.end())
            {
                renderPassUI.mGuiNodeID = pPreviousID->second;
            }
            else
            {
                renderPassUI.mGuiNodeID = nodeIndex;
                nodeIndex++;
            }

            // clear and rebuild reflection for each pass. 
            renderPassUI.mReflection = RenderPassReflection();
            mRenderGraphRef.mNodeData[nameToIndex.second].pPass->reflect(renderPassUI.mReflection);

            // test to see if we have hit a graph output
            std::unordered_set<std::string> passGraphOutputs;

            for (const auto& output : mRenderGraphRef.mOutputs)
            {
                if (output.nodeId == nameToIndex.second)
                {
                    passGraphOutputs.insert(output.field);
                }
            }

            uint32_t inputPinIndex = 0;
            uint32_t outputPinIndex = 0;

            // add all of the incoming connections
            for (uint32_t i = 0; i < pCurrentPass->getIncomingEdgeCount(); ++i)
            {
                uint32_t edgeID = pCurrentPass->getIncomingEdge(i);
                auto currentEdge = mRenderGraphRef.mEdgeData[edgeID];
                uint32_t pinIndex = 0;
                inputPinIndex = 0;

                while (pinIndex < renderPassUI.mReflection.getFieldCount())
                {
                    bool isInput = (static_cast<uint32_t>(renderPassUI.mReflection.getField(pinIndex).getType() & RenderPassReflection::Field::Type::Input) != 0);
                    if (isInput) 
                    { 
                        if (renderPassUI.mReflection.getField(pinIndex).getName() == currentEdge.dstField) { break;  }
                        inputPinIndex++;
                    }
                    pinIndex++;
                }

                auto pSourceNode = mRenderGraphRef.mNodeData.find( mRenderGraphRef.mpGraph->getEdge(edgeID)->getSourceNode());
                assert(pSourceNode != mRenderGraphRef.mNodeData.end());

                renderPassUI.addUIPin(currentEdge.dstField, inputPinIndex, true, currentEdge.srcField, pSourceNode->second.nodeName);
                
                std::string pinString = nameToIndex.first + "." + currentEdge.dstField;
                
                if (nodeConnectedInput.find(pinString) == nodeConnectedInput.end())
                {
                    nodeConnectedInput.insert(pinString);
                }

                mOutputToInputPins[pSourceNode->second.nodeName + "." + currentEdge.srcField].push_back(std::make_pair(inputPinIndex, renderPassUI.mGuiNodeID));
                mInputPinStringToLinkID.insert(std::make_pair(pinString, edgeID));
            }

            // add all of the outgoing connections
            for (uint32_t i = 0; i < pCurrentPass->getOutgoingEdgeCount(); ++i)
            {
                uint32_t edgeID = pCurrentPass->getOutgoingEdge(i);
                auto currentEdge = mRenderGraphRef.mEdgeData[edgeID];
                outputPinIndex = 0;

                std::string pinString = nameToIndex.first + "." + currentEdge.srcField;
                if (nodeConnectedOutput.find(pinString) != nodeConnectedOutput.end())
                {
                    break;
                }

                bool isGraphOutput = passGraphOutputs.find(currentEdge.srcField) != passGraphOutputs.end();
                uint32_t pinIndex = 0;

                while (pinIndex < renderPassUI.mReflection.getFieldCount())
                {
                    bool isOutput = (static_cast<uint32_t>(renderPassUI.mReflection.getField(pinIndex).getType() & RenderPassReflection::Field::Type::Output) != 0);
                    if (isOutput)
                    {
                        if (renderPassUI.mReflection.getField(pinIndex).getName() == currentEdge.srcField) { break; }
                        outputPinIndex++;
                    }
                    pinIndex++;
                }
                
                auto pDestNode = mRenderGraphRef.mNodeData.find(mRenderGraphRef.mpGraph->getEdge(edgeID)->getSourceNode());
                assert(pDestNode != mRenderGraphRef.mNodeData.end());

                renderPassUI.addUIPin(currentEdge.srcField, outputPinIndex, false, currentEdge.dstField, pDestNode->second.nodeName, isGraphOutput);
                nodeConnectedOutput.insert(pinString);
            }

            // Now we know which nodes are connected within the graph and not

            inputPinIndex = 0;
            outputPinIndex = 0;

            for (uint32_t i = 0; i < renderPassUI.mReflection.getFieldCount(); ++i)
            {
                const auto& currentField = renderPassUI.mReflection.getField(i);

                if (static_cast<uint32_t>(currentField.getType() & RenderPassReflection::Field::Type::Input) != 0)
                {
                    if (nodeConnectedInput.find(nameToIndex.first + "." + currentField.getName()) == nodeConnectedInput.end())
                    {
                        renderPassUI.addUIPin(currentField.getName(), inputPinIndex, true, "");
                    }

                    inputPinIndex++;
                }
                
                if (static_cast<uint32_t>(currentField.getType() & RenderPassReflection::Field::Type::Output) != 0)
                {
                    if (nodeConnectedOutput.find(nameToIndex.first + "." + currentField.getName()) == nodeConnectedOutput.end())
                    {
                        bool isGraphOutput = passGraphOutputs.find(currentField.getName()) != passGraphOutputs.end();
                        renderPassUI.addUIPin(currentField.getName(), outputPinIndex, false, "", "", isGraphOutput);
                    }

                    outputPinIndex++;
                }
                
            }

            mRenderPassUI.emplace(std::make_pair(nameToIndex.first, std::move(renderPassUI)));
        }
    }
}<|MERGE_RESOLUTION|>--- conflicted
+++ resolved
@@ -30,7 +30,7 @@
 #include "Utils/Gui.h"
 #include "Utils/RenderGraphLoader.h"
 #   define IMGUINODE_MAX_SLOT_NAME_LENGTH 255
-#include "Externals/dear_imgui_addons/imguinodegrapheditor/imguinodegrapheditor.h"
+#include "../Samples/Utils/RenderGraphEditor/dear_imgui_addons/imguinodegrapheditor/imguinodegrapheditor.h"
 #include "Externals/dear_imgui/imgui.h"
 // TODO Don't do this
 #include "Externals/dear_imgui/imgui_internal.h"
@@ -48,7 +48,7 @@
     class NodeGraphEditorGui : public ImGui::NodeGraphEditor
     {
     public:
-        ImGui::Node * pGraphOutputNode = nullptr;
+        ImGui::Node* pGraphOutputNode = nullptr;
 
         void reset()
         {
@@ -58,6 +58,11 @@
         glm::vec2 getOffsetPos()
         {
             return { offset.x, offset.y };
+        }
+
+        ImGui::NodeLink& getLink(int32_t index)
+        {
+            return links[index];
         }
     };
 
@@ -82,6 +87,10 @@
         // set if node is added from graph data and not the ui
         static bool sAddedFromGraphData;
 
+        static RenderGraphNode* spNodeToRenderPin;
+        static bool sPinIsInput;
+        static uint32_t sPinIndexToDisplay;
+        
         bool mDisplayProperties;
         bool mOutputPinConnected[IMGUINODE_MAX_OUTPUT_SLOTS];
         bool mInputPinConnected[IMGUINODE_MAX_INPUT_SLOTS];
@@ -162,13 +171,13 @@
             float pinOffsetx = kPinRadius * 2.0f;
             uint32_t pinCount = static_cast<uint32_t>(pCurrentNode->InputsCount);
             bool isInputs = true;
-            
+
             for (int32_t i = 0; i < paddingSpace; ++i)
             {
                 spGui->addText(dummyText.c_str());
             }
 
-            for (uint32_t i = 0; i < 2; ++i)
+            for (uint32_t j = 0; j < 2; ++j)
             {
                 for (uint32_t i = 0; i < pinCount; ++i)
                 {
@@ -185,6 +194,13 @@
                     if (ImGui::IsMouseHoveringRect(ImVec2(inputPos.x + pinRectBoundsOffsetx.x, inputPos.y - kPinRadius), ImVec2(inputPos.x + pinRectBoundsOffsetx.y, inputPos.y + kPinRadius)))
                     {
                         ImGui::GetWindowDrawList()->AddCircleFilled(ImVec2(inputPos.x, inputPos.y), kPinRadius, ImGui::GetColorU32(ImGui::NodeGraphEditor::GetStyle().color_node_title));
+
+                        if (pRenderPass && ImGui::GetIO().KeyCtrl && ImGui::IsMouseClicked(0))
+                        {
+                            RenderGraphNode::spNodeToRenderPin = pCurrentNode;
+                            RenderGraphNode::sPinIndexToDisplay = i;
+                            RenderGraphNode::sPinIsInput = !static_cast<bool>(j);
+                        }
                     }
                     else
                     {
@@ -242,6 +258,10 @@
     RenderGraphNode::NodeInitData RenderGraphNode::sInitData;
     Gui* RenderGraphNode::spGui = nullptr;
 
+    RenderGraphNode* RenderGraphNode::spNodeToRenderPin = nullptr;
+    bool RenderGraphNode::sPinIsInput = false;
+    uint32_t RenderGraphNode::sPinIndexToDisplay = 0;
+
     bool RenderGraphUI::sRebuildDisplayData = true;
 
 
@@ -463,7 +483,150 @@
 
         nameToIndexMapRef.insert(std::make_pair(fieldName, static_cast<uint32_t>(guiPinID) ));
     }
-    
+
+    void RenderPassUI::renderPinUI(Gui* pGui, uint32_t pinIndex, bool isInput)
+    {
+        const PinUIData& pinUI = isInput ? mInputPins[pinIndex] : mOutputPins[pinIndex];
+        std::string pinName = pinUI.mPinName;
+
+        size_t index = 0;
+        for(size_t i  = 0; i < mReflection.getFieldCount(); ++i)
+        {
+            if (mReflection.getField(i).getName() == pinName)
+            {
+                index = i;
+                break;
+            }
+        }
+
+        const RenderPassReflection::Field& field = mReflection.getField(index);
+        RenderPassReflection::Field::Type type = field.getType();
+
+        pGui->addText(pinName.c_str());
+        ImGui::Separator();
+
+        pGui->addText("ResourceFlags : ");
+
+        if (static_cast<bool>(type & RenderPassReflection::Field::Type::Input) &&
+            static_cast<bool>(type & RenderPassReflection::Field::Type::Output))
+        {
+            pGui->addText("InputOutput", true);
+        }
+        else if (static_cast<bool>(type & RenderPassReflection::Field::Type::Input))
+        {
+            pGui->addText("Input", true);
+        }
+        else if (static_cast<bool>(type & RenderPassReflection::Field::Type::Output))
+        {
+            pGui->addText("Output", true);
+        }
+
+
+        pGui->addText("ResourceType : ");
+        pGui->addText(to_string(field.getResourceType()->getType()).c_str(), true);
+
+        pGui->addText("Width: ");
+        pGui->addText(std::to_string(field.getWidth()).c_str(), true);
+
+        pGui->addText("Height: ");
+        pGui->addText(std::to_string(field.getHeight()).c_str(), true);
+
+        pGui->addText("Depth: ");
+        pGui->addText(std::to_string(field.getDepth()).c_str(), true);
+
+        pGui->addText("Sample Count: ");
+        pGui->addText(std::to_string(field.getSampleCount()).c_str(), true);
+
+        pGui->addText("ResourceFormat: ");
+        pGui->addText(to_string(field.getFormat()).c_str(), true);
+
+        pGui->addText("BindFlags: ");
+        pGui->addText(to_string(field.getBindFlags()).c_str(), true);
+
+        pGui->addText("Flags: ");
+        switch (field.getFlags())
+        {
+        case RenderPassReflection::Field::Flags::None:
+            pGui->addText("None", true);
+            break;
+        case RenderPassReflection::Field::Flags::Optional:
+            pGui->addText("Optional", true);
+            break;
+        case RenderPassReflection::Field::Flags::Persistent:
+            pGui->addText("Persistent", true);
+            break;
+        default:
+            should_not_get_here();
+        }
+        
+        ImGui::Separator();
+
+        // ImGui::MenuItem();
+
+    }
+
+    void RenderGraphUI::renderPopupMenu(Gui* pGui)
+    {
+        bool checkInWindow = false;
+
+        if (ImGui::IsPopupOpen(ImGui::GetCurrentWindow()->GetID("PinMenu")))
+        {
+            checkInWindow = true;
+        }
+        else
+        {
+            ImGui::OpenPopup("PinMenu");
+        }
+        
+        ImGui::PushStyleVar(ImGuiStyleVar_WindowPadding, ImVec2(8, 8));
+        if (ImGui::BeginPopup("PinMenu"))
+        {
+            if (checkInWindow && !ImGui::IsWindowHovered() && ImGui::IsMouseClicked(0))
+            {
+                RenderGraphNode::spNodeToRenderPin = nullptr;
+                sNodeGraphEditor.selectedLink = -1;
+                ImGui::EndPopup();
+                ImGui::PopStyleVar();
+                return;
+            }
+
+            if (RenderGraphNode::spNodeToRenderPin)
+            {
+                RenderPassUI& renderPassUI = mRenderPassUI[RenderGraphNode::spNodeToRenderPin->getName()];
+                renderPassUI.renderPinUI(pGui, RenderGraphNode::sPinIndexToDisplay, RenderGraphNode::sPinIsInput);
+                ImGui::Separator();
+
+            }
+
+            if (sNodeGraphEditor.selectedLink != -1)
+            {
+                ImGui::Text("Edge:");
+
+                ImGui::NodeLink& selectedLink = sNodeGraphEditor.getLink(sNodeGraphEditor.selectedLink);
+                RenderGraph::EdgeData& edgeData = mRenderGraphRef.mEdgeData[sNodeGraphEditor.selectedLink];
+                int32_t autoResolve = static_cast<int32_t>(edgeData.flags);
+
+                pGui->addText("Dst Field : ");
+                pGui->addText(edgeData.dstField.c_str(), true);
+
+                pGui->addText("Src Field : ");
+                pGui->addText(edgeData.srcField.c_str(), true);
+
+                pGui->addText("Auto-Generated : ");
+                pGui->addText(edgeData.autoGenerated ? "true" : "false", true);
+
+                if (pGui->addCheckBox("Auto-Resolve" , autoResolve))
+                {
+                    mRenderGraphRef.mEdgeData[sNodeGraphEditor.selectedLink].flags = static_cast<RenderGraph::EdgeData::Flags>(autoResolve);
+                    selectedLink.LinkColor = autoResolve ? mAutoResolveEdgesColor : mEdgesColor;
+                }
+            }
+
+            ImGui::EndPopup();
+        }
+        ImGui::PopStyleVar();
+    }
+
     void RenderGraphUI::renderUI(Gui* pGui)
     {
         RenderGraphNode::spGui = pGui;
@@ -494,6 +657,17 @@
         if (!sNodeGraphEditor.isInited())
         {
             sNodeGraphEditor.render();
+            if (RenderGraphNode::spNodeToRenderPin || (sNodeGraphEditor.selectedLink != -1))
+            {
+                renderPopupMenu(pGui);
+            }
+            else
+            {
+                if (ImGui::IsPopupOpen(ImGui::GetCurrentWindow()->GetID("PinMenu")))
+                {
+                    ImGui::CloseCurrentPopup();
+                }
+            }
 
             std::string statement;
             if (pGui->dragDropDest("RenderPassScript", statement))
@@ -503,6 +677,7 @@
                 mNewNodeStartPosition /= ImGui::GetCurrentWindow()->FontWindowScale;
                 bFromDragAndDrop = true;
                 sRebuildDisplayData = true;
+                if (mMaxNodePositionX < mNewNodeStartPosition.x) mMaxNodePositionX = mNewNodeStartPosition.x;
             }
             else
             {
@@ -531,35 +706,22 @@
             mAllNodeTypes.push_back(nodeTypeString.c_str());
         }
         
-        sNodeGraphEditor.registerNodeTypes(mAllNodeTypes.data(), static_cast<uint32_t>(mAllNodeTypes.size()), createNode);
+        sNodeGraphEditor.registerNodeTypes(mAllNodeTypes.data(), static_cast<uint32_t>(mAllNodeTypes.size()), createNode, 0, -1, 0, 1);
         
         spCurrentGraphUI = this;
         
         // create graph output node first
         if (!sNodeGraphEditor.pGraphOutputNode)
         {
-            std::string inputsString;
-            for (const auto& graphOutput : mRenderGraphRef.mOutputs)
-            {
-                inputsString += inputsString.size() ? (";" + graphOutput.field) : graphOutput.field;
-            }
-        
-            RenderGraphNode::setInitData("GraphOutput", "", inputsString, 0, nullptr);
-            sNodeGraphEditor.pGraphOutputNode = sNodeGraphEditor.addNode(0, { 0, 0 });
+            // TODO - add optional list of inputs
+            RenderGraphNode::setInitData("GraphOutput", "", "inputs", 0, nullptr);
+            sNodeGraphEditor.pGraphOutputNode = sNodeGraphEditor.addNode(0, { mMaxNodePositionX + 384.0f, mNewNodeStartPosition.y });
         }
         else
         {
-            std::string inputsString;
-        
-            for (const auto& graphOutput : mRenderGraphRef.mOutputs)
-            {
-                inputsString += inputsString.size() ? (";" + graphOutput.field) : graphOutput.field;
-            }
-        
-            sNodeGraphEditor.removeAnyLinkFromNode(sNodeGraphEditor.pGraphOutputNode);
-            sNodeGraphEditor.overrideNodeInputSlots(sNodeGraphEditor.pGraphOutputNode, inputsString.c_str());
-        }
-        
+            RenderGraphNode* pGraphOutputNode = static_cast<RenderGraphNode*>(sNodeGraphEditor.pGraphOutputNode);
+            pGraphOutputNode->setPos({ mMaxNodePositionX + 384.0f, pGraphOutputNode->getPos().y});
+        }
         
         for (auto& currentPass : mRenderPassUI)
         {
@@ -651,21 +813,17 @@
                             if (!sNodeGraphEditor.isLinkPresent(spIDToNode[currentPassUI.mGuiNodeID], currentPinUI.mGuiPinID,
                                 spIDToNode[connectedPin.second], connectedPin.first))
                             {
-<<<<<<< HEAD
-                                RenderGraphNode::sAddedFromCode = true;
+                                RenderGraphNode::sAddedFromGraphData = true;
                                 
                                 // get edge data from the referenced graph
                                 uint32_t edgeId = mInputPinStringToLinkID[currentPass.first + "." + spIDToNode[connectedPin.second]->getName()];
-                                
+
                                 // set color if autogenerated
-                                uint32_t currrentEdgeColor = mEdgesColor;
-                                if (mRenderGraphRef.mEdgeData[edgeId].autoGenerated) currrentEdgeColor = mAutoGenEdgesColor;
-=======
-                                RenderGraphNode::sAddedFromGraphData = true;
->>>>>>> acf8d04c
+                                uint32_t currentEdgeColor = mEdgesColor;
+                                if (mRenderGraphRef.mEdgeData[edgeId].autoGenerated) currentEdgeColor = mAutoGenEdgesColor;
 
                                 sNodeGraphEditor.addLink(spIDToNode[currentPassUI.mGuiNodeID], currentPinUI.mGuiPinID,
-                                    spIDToNode[connectedPin.second], connectedPin.first, false, currrentEdgeColor);
+                                    spIDToNode[connectedPin.second], connectedPin.first, false, currentEdgeColor);
 
                                 static_cast<RenderGraphNode*>(spIDToNode[connectedPin.second])->mInputPinConnected[connectedPin.first] = true;
                                 static_cast<RenderGraphNode*>(spIDToNode[currentPassUI.mGuiNodeID])->mOutputPinConnected[currentPinUI.mGuiPinID] = true;
@@ -675,23 +833,15 @@
                 }
                 else
                 {
+                    // mark graph outputs to graph output node
                     if (currentPinUI.mIsGraphOutput)
                     {
-                        // get the input pin for the graph output node
-                        uint32_t graphOutPinID = 0;
-
-                        for (const auto& output : mRenderGraphRef.mOutputs)
-                        {
-                            if (output.field == currentPinName) { break; }
-                            graphOutPinID++;
-                        }
-
                         if (!sNodeGraphEditor.isLinkPresent(spIDToNode[currentPassUI.mGuiNodeID], currentPinUI.mGuiPinID,
-                            sNodeGraphEditor.pGraphOutputNode, graphOutPinID))
+                            sNodeGraphEditor.pGraphOutputNode, 0))
                         {
                             RenderGraphNode::sAddedFromGraphData = true;
                             sNodeGraphEditor.addLink(spIDToNode[currentPassUI.mGuiNodeID], currentPinUI.mGuiPinID,
-                                sNodeGraphEditor.pGraphOutputNode, graphOutPinID, false, ImGui::GetColorU32({ 0.0f, 1.0f, 0.0f, 0.71f }));
+                                sNodeGraphEditor.pGraphOutputNode, 0, false, ImGui::GetColorU32({ 0.0f, 1.0f, 0.0f, 0.71f }));
                         }
                     }
                 }
@@ -778,6 +928,11 @@
             pGraphOutputNode->setPos({ newNodePosition.x + offsetX, newNodePosition.y });
         }
 
+        if (newNodePosition.x > mMaxNodePositionX)
+        {
+            mMaxNodePositionX = newNodePosition.x;
+        }
+
         return newNodePosition;
     }
 
