/***************************************************************************
# Copyright (c) 2018, NVIDIA CORPORATION. All rights reserved.
#
# Redistribution and use in source and binary forms, with or without
# modification, are permitted provided that the following conditions
# are met:
#  * Redistributions of source code must retain the above copyright
#    notice, this list of conditions and the following disclaimer.
#  * Redistributions in binary form must reproduce the above copyright
#    notice, this list of conditions and the following disclaimer in the
#    documentation and/or other materials provided with the distribution.
#  * Neither the name of NVIDIA CORPORATION nor the names of its
#    contributors may be used to endorse or promote products derived
#    from this software without specific prior written permission.
#
# THIS SOFTWARE IS PROVIDED BY THE COPYRIGHT HOLDERS ``AS IS'' AND ANY
# EXPRESS OR IMPLIED WARRANTIES, INCLUDING, BUT NOT LIMITED TO, THE
# IMPLIED WARRANTIES OF MERCHANTABILITY AND FITNESS FOR A PARTICULAR
# PURPOSE ARE DISCLAIMED.  IN NO EVENT SHALL THE COPYRIGHT OWNER OR
# CONTRIBUTORS BE LIABLE FOR ANY DIRECT, INDIRECT, INCIDENTAL, SPECIAL,
# EXEMPLARY, OR CONSEQUENTIAL DAMAGES (INCLUDING, BUT NOT LIMITED TO,
# PROCUREMENT OF SUBSTITUTE GOODS OR SERVICES; LOSS OF USE, DATA, OR
# PROFITS; OR BUSINESS INTERRUPTION) HOWEVER CAUSED AND ON ANY THEORY
# OF LIABILITY, WHETHER IN CONTRACT, STRICT LIABILITY, OR TORT
# (INCLUDING NEGLIGENCE OR OTHERWISE) ARISING IN ANY WAY OUT OF THE USE
# OF THIS SOFTWARE, EVEN IF ADVISED OF THE POSSIBILITY OF SUCH DAMAGE.
***************************************************************************/
#include "Falcor.h"
#include "RenderGraphLiveEditor.h"
#include "RenderGraphLoader.h"
#include <string>
#include <experimental/filesystem>

namespace Falcor
{
    const char* kEditorExecutableName = "RenderGraphEditor";
    const char* kViewerExecutableName = "RenderGraphViewer";
    const float kCheckFileInterval = 0.5f;

    RenderGraphLiveEditor::RenderGraphLiveEditor()
    {

    }

    void RenderGraphLiveEditor::openUpdatesFile(const std::string filePath)
    {
        mUpdatesFile.open(filePath);
        if (!mUpdatesFile.is_open())
        {
            logError("Failed to open temporary file for render graph viewer.");
        }

        mTempFilePath = filePath;
        mIsOpen = true;
        mLastWriteTime = getFileModifiedTime(mTempFilePath);
    }

    bool RenderGraphLiveEditor::createUpdateFile(const RenderGraph& renderGraph)
    {
        std::string renderGraphScript = RenderGraphLoader::saveRenderGraphAsScriptBuffer(renderGraph);
        if (!renderGraphScript.size())
        {
            logError("No graph data to display in editor.");
            return false;
        }

        mTempFilePath = getNewTempFilePath();

        std::ofstream updatesFileOut(mTempFilePath);
        assert(updatesFileOut.is_open());
        updatesFileOut.write(renderGraphScript.c_str(), renderGraphScript.size());
        updatesFileOut.close();

        openUpdatesFile(mTempFilePath);
        mLastWriteTime = getFileModifiedTime(mTempFilePath);

        return true;
    }

    void RenderGraphLiveEditor::openViewer(const RenderGraph& renderGraph)
    {
        if (mIsOpen)
        {
            logWarning("Render Graph Editor is already open for this graph!");
            return;
        }

        if (!createUpdateFile(renderGraph)) return;

        std::string commandLine = std::string("-tempFile ") + mTempFilePath;
        
        mProcess = executeProcess(kViewerExecutableName, commandLine);
        if(mProcess) mIsOpen = true;
    }

    void RenderGraphLiveEditor::openEditor(const RenderGraph& renderGraph)
    {
        if (mIsOpen)
        {
            logWarning("Render Graph Editor is already open for this graph!");
            return;
        }

        // create mapped memory and launch editor process
        if (!createUpdateFile(renderGraph)) return;

        // load application for the editor given it the name of the mapped file
        std::string commandLine = std::string("-tempFile ") + mTempFilePath;

        mProcess = executeProcess(kEditorExecutableName, commandLine);
        if (mProcess) mIsOpen = true;
    }

    void RenderGraphLiveEditor::forceUpdateGraph(RenderGraph& renderGraph)
    {
        // load changes from the modified graph file
        mSharedMemoryStage = std::string((std::istreambuf_iterator<char>(mUpdatesFile)), std::istreambuf_iterator<char>());
        mUpdatesFile.seekg(0, std::ios::beg);
        
        RenderGraphLoader::runScript(mSharedMemoryStage.data() + sizeof(size_t), *reinterpret_cast<const size_t*>(mSharedMemoryStage.data()), renderGraph);
    }

    void RenderGraphLiveEditor::updateGraph(RenderGraph& renderGraph, float lastFrameTime)
    {
        bool status = false;

        // check to see if the editor has closed and react accordingly
        if(!isProcessRunning(mProcess))
        {
<<<<<<< HEAD
            if (exitCode != STILL_ACTIVE)
            {
                CloseHandle(mProcess);
                mProcess = nullptr;
                mIsOpen = false;
                mUpdatesFile.close();
                mTempFilePath.clear();
                mTempFileName.clear();
                return;
            }
=======
            CloseHandle((HANDLE)mProcess);
            mProcess = 0;
            mIsOpen = false;
            mUpdatesFile.close();
            return;
>>>>>>> 31a73bdc
        }

        if ((mTimeSinceLastCheck += lastFrameTime) > kCheckFileInterval)
        {
            time_t lastWriteTime = getFileModifiedTime(mTempFilePath);
            mTimeSinceLastCheck = 0.0f;
            if (mLastWriteTime < lastWriteTime)
            {
                mLastWriteTime = lastWriteTime;
                forceUpdateGraph(renderGraph);
            }
        }
    }

    RenderGraphLiveEditor::~RenderGraphLiveEditor()
    {
        if (mIsOpen) { close(); }
    }

    void RenderGraphLiveEditor::close()
    {
        // terminate process
        if (mProcess)
        {
            terminateProcess(mProcess);
            mProcess = 0;
        }

        mSharedMemoryStage.clear();
        mIsOpen = false;
        
        if (mTempFilePath.size())
        {
            std::experimental::filesystem::remove(mTempFilePath);
        }
    }
}<|MERGE_RESOLUTION|>--- conflicted
+++ resolved
@@ -127,24 +127,10 @@
         // check to see if the editor has closed and react accordingly
         if(!isProcessRunning(mProcess))
         {
-<<<<<<< HEAD
-            if (exitCode != STILL_ACTIVE)
-            {
-                CloseHandle(mProcess);
-                mProcess = nullptr;
-                mIsOpen = false;
-                mUpdatesFile.close();
-                mTempFilePath.clear();
-                mTempFileName.clear();
-                return;
-            }
-=======
-            CloseHandle((HANDLE)mProcess);
             mProcess = 0;
             mIsOpen = false;
             mUpdatesFile.close();
             return;
->>>>>>> 31a73bdc
         }
 
         if ((mTimeSinceLastCheck += lastFrameTime) > kCheckFileInterval)
