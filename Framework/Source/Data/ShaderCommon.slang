/***************************************************************************
# Copyright (c) 2015, NVIDIA CORPORATION. All rights reserved.
#
# Redistribution and use in source and binary forms, with or without
# modification, are permitted provided that the following conditions
# are met:
#  * Redistributions of source code must retain the above copyright
#    notice, this list of conditions and the following disclaimer.
#  * Redistributions in binary form must reproduce the above copyright
#    notice, this list of conditions and the following disclaimer in the
#    documentation and/or other materials provided with the distribution.
#  * Neither the name of NVIDIA CORPORATION nor the names of its
#    contributors may be used to endorse or promote products derived
#    from this software without specific prior written permission.
#
# THIS SOFTWARE IS PROVIDED BY THE COPYRIGHT HOLDERS ``AS IS'' AND ANY
# EXPRESS OR IMPLIED WARRANTIES, INCLUDING, BUT NOT LIMITED TO, THE
# IMPLIED WARRANTIES OF MERCHANTABILITY AND FITNESS FOR A PARTICULAR
# PURPOSE ARE DISCLAIMED.  IN NO EVENT SHALL THE COPYRIGHT OWNER OR
# CONTRIBUTORS BE LIABLE FOR ANY DIRECT, INDIRECT, INCIDENTAL, SPECIAL,
# EXEMPLARY, OR CONSEQUENTIAL DAMAGES (INCLUDING, BUT NOT LIMITED TO,
# PROCUREMENT OF SUBSTITUTE GOODS OR SERVICES; LOSS OF USE, DATA, OR
# PROFITS; OR BUSINESS INTERRUPTION) HOWEVER CAUSED AND ON ANY THEORY
# OF LIABILITY, WHETHER IN CONTRACT, STRICT LIABILITY, OR TORT
# (INCLUDING NEGLIGENCE OR OTHERWISE) ARISING IN ANY WAY OUT OF THE USE
# OF THIS SOFTWARE, EVEN IF ADVISED OF THE POSSIBILITY OF SUCH DAMAGE.
***************************************************************************/

/*******************************************************************
                    Common OGL bindings
*******************************************************************/

#ifndef _FALCOR_SHADER_COMMON_H_
#define _FALCOR_SHADER_COMMON_H_

#include "HostDeviceData.h"

cbuffer InternalPerFrameCB
{
    CameraData gCam;
    float3 gAmbientLighting;
    uint32_t gLightsCount;
    LightData gLights[MAX_LIGHT_SOURCES];
};

cbuffer InternalPerMeshCB
{
    float4x4 gWorldMat[MAX_INSTANCES];              // Per-instance world transforms
    float4x4 gPrevWorldMat[MAX_INSTANCES];          // Previous frame world transforms
    float3x4 gWorldInvTransposeMat[MAX_INSTANCES];  // Per-instance matrices for transforming normals
    uint32_t gDrawId[MAX_INSTANCES];                // Zero-based order/ID of Mesh Instances drawn per SceneRenderer::renderScene call.
    uint32_t gMeshId;
};

cbuffer InternalBoneCB
{
    float4x4 gBoneMat[MAX_BONES];               // Per-model bone matrices
    float4x4 gInvTransposeBoneMat[MAX_BONES];   // Per-model bone inverse transpose matrices
};

#ifdef _VERTEX_BLENDING
float4x4 getBlendedBoneMat(float4 weights, uint4 ids)
{
    float4x4 boneMat = gBoneMat[ids.x] * weights.x;
    boneMat += gBoneMat[ids.y] * weights.y;
    boneMat += gBoneMat[ids.z] * weights.z;
    boneMat += gBoneMat[ids.w] * weights.w;

    return boneMat;
}

float3x3 getBlendedInvTransposeBoneMat(float4 weights, uint4 ids)
{
    float3x3 mat = (float3x3)gInvTransposeBoneMat[ids.x] * weights.x;
    mat += (float3x3)gInvTransposeBoneMat[ids.y] * weights.y;
    mat += (float3x3)gInvTransposeBoneMat[ids.z] * weights.z;
    mat += (float3x3)gInvTransposeBoneMat[ids.w] * weights.w;

    return mat;
}
#endif

<<<<<<< HEAD
ParameterBlock<MaterialData> gMaterial;
cbuffer InternalPerMaterialCB : register(b12)
=======
cbuffer InternalPerMaterialCB
>>>>>>> aae8a10f
{
//    MaterialData gMaterial;
    MaterialData gTemporalMaterial;
    float gTemporalLODThreshold;
    bool gEnableTemporalNormalMaps;
    bool gDebugTemporalMaterial;
};

float2 calcMotionVector(float2 pixelCrd, float4 prevPosH, float2 renderTargetDim)
{
    float2 prevCrd = prevPosH.xy / prevPosH.w;
#ifdef FALCOR_GLSL
    prevCrd *= float2(0.5, 0.5);
#else
    prevCrd *= float2(0.5, -0.5);
#endif
    prevCrd += 0.5f;
    float2 normalizedCrd = pixelCrd / renderTargetDim;
    return prevCrd - normalizedCrd;
}

/*******************************************************************
                    GLSL Evaluation routines
*******************************************************************/
#if 0
bool isSamplerBound(in sampler2D sampler)
{
    return any(ufloat2(sampler) != 0);
}

float4 fetchTextureIfFound(in sampler2D sampler, in float2 uv, in float2 duvdx, in float2 duvdy)
{
    float4 ret = float4(1.0f);
    if(isSamplerBound(sampler)) 
    {
        ret = textureGrad(sampler, uv, duvdx, duvdy);
    }
    return ret;
}
#endif // defined(FALCOR_GLSL)
#endif  // _FALCOR_SHADER_COMMON_H_<|MERGE_RESOLUTION|>--- conflicted
+++ resolved
@@ -80,14 +80,9 @@
 }
 #endif
 
-<<<<<<< HEAD
 ParameterBlock<MaterialData> gMaterial;
-cbuffer InternalPerMaterialCB : register(b12)
-=======
 cbuffer InternalPerMaterialCB
->>>>>>> aae8a10f
 {
-//    MaterialData gMaterial;
     MaterialData gTemporalMaterial;
     float gTemporalLODThreshold;
     bool gEnableTemporalNormalMaps;
