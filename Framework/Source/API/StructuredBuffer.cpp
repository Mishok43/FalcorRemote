--- conflicted
+++ resolved
@@ -32,17 +32,10 @@
 
 namespace Falcor
 {
-<<<<<<< HEAD
-    template<typename VarType>
+    template<typename VarType> 
     bool checkVariableByOffset(size_t offset, size_t count, const ReflectionResourceType* pReflection);
-    template<typename VarType>
+    template<typename VarType> 
     bool checkVariableType(const ReflectionType* pShaderType, const std::string& name, const std::string& bufferName);
-=======
-    template<typename VarType> 
-    bool checkVariableByOffset(size_t offset, size_t count, const ProgramReflection::BufferReflection* pBufferDesc); 
-    template<typename VarType> 
-    bool checkVariableType(ProgramReflection::Variable::Type shaderType, const std::string& name, const std::string& bufferName); 
->>>>>>> e6fc0081
 
 #define verify_element_index() if(elementIndex >= mElementCount) {logWarning(std::string(__FUNCTION__) + ": elementIndex is out-of-bound. Ignoring call."); return;}
 
@@ -125,11 +118,7 @@
     void StructuredBuffer::getVariable(size_t offset, size_t elementIndex, VarType& value)
     {
         verify_element_index();
-<<<<<<< HEAD
-        if(checkVariableByOffset<VarType>(offset, 0, mpReflector.get()))
-=======
-        if(_LOG_ENABLED == 0 || checkVariableByOffset<VarType>(offset, 1, mpReflector.get()))
->>>>>>> e6fc0081
+        if(_LOG_ENABLED == 0 || checkVariableByOffset<VarType>(offset, 0, mpReflector.get()))
         {
             readFromGPU();
             const uint8_t* pVar = mData.data() + offset + elementIndex * mElementSize;
