--- conflicted
+++ resolved
@@ -233,18 +233,11 @@
 
 #ifdef _WIN32
         // Set the icon
-        setWindowIcon("Framework/Nvidia.ico", mpWindow->getApiHandle());
+        setWindowIcon("Framework\\Nvidia.ico", mpWindow->getApiHandle());
+
+        mArgList.parseCommandLine(GetCommandLineA());
 #endif
-
         // Load and run
-#ifdef _WIN32
-        mArgList.parseCommandLine(GetCommandLineA());
-<<<<<<< HEAD
-#endif
-        mpPixelZoom = PixelZoom::create(mpDefaultFBO.get());
-=======
->>>>>>> 9f37fcb5
-
         onLoad();
         pBar = nullptr;
 
@@ -376,15 +369,10 @@
         }
 
         renderText(getFpsMsg(), glm::vec2(10, 10));
-<<<<<<< HEAD
-
-        mpPixelZoom->render(mpRenderContext.get(), gpDevice->getSwapChainFbo().get());
-=======
         if(mpPixelZoom)
         {
             mpPixelZoom->render(mpRenderContext.get(), gpDevice->getSwapChainFbo().get());
         }
->>>>>>> 9f37fcb5
 
         captureVideoFrame();
         printProfileData();
