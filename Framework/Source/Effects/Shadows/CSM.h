--- conflicted
+++ resolved
@@ -71,14 +71,9 @@
         deprecate("3.2")
         static UniquePtr create(uint32_t mapWidth, uint32_t mapHeight, uint32_t visibilityBufferWidth, uint32_t visibilityBufferHeight, Light::SharedConstPtr pLight, Scene::SharedPtr pScene, uint32_t cascadeCount = 4, uint32_t visMapBitsPerChannel = 16);
         static SharedPtr create(const Light::SharedConstPtr& pLight, uint32_t shadowMapWidth = 2048, uint32_t shadowMapHeight = 2048, uint32_t visibilityBufferWidth = 0, uint32_t visibilityBufferHeight = 0, const Scene::SharedPtr& pScene = nullptr, uint32_t cascadeCount = 4, uint32_t visMapBitsPerChannel = 16);
-<<<<<<< HEAD
+        static SharedPtr create(const Dictionary& dict);
         static SharedPtr createPass() { return create(nullptr); }
-
-        virtual void deserialize(const RenderPassSerializer& serializer) override;
-=======
-        static SharedPtr create(const Dictionary& dict);
->>>>>>> 1c6566b6
-
+        
         /** Render UI controls
             \param[in] pGui GUI instance to render UI elements with
             \param[in] uiGroup Optional name. If specified, UI elements will be rendered within a named group
