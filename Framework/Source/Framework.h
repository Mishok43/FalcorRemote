--- conflicted
+++ resolved
@@ -278,18 +278,11 @@
 #include "Utils/Platform/OS.h"
 #include "Utils/Profiler.h"
 
-<<<<<<< HEAD
-#ifdef _MSC_VER
-#define deprecate(_ver_) __declspec(deprecated("This function is deprecated and will be removed in Falcor " ##  _ver_))
-#else
-#define deprecate(_ver_) 
-=======
 #if defined(_MSC_VER)
 #define deprecate(_ver_, _msg_) __declspec(deprecated("This function is deprecated and will be removed in Falcor " ##  _ver_ ## ". " ## _msg_))
 #define forceinline __forceinline
 #else
 #define forceinline __attribute__((always_inline))
->>>>>>> 842c5ea7
 #endif
 
 #if (_ENABLE_NVAPI == true)
