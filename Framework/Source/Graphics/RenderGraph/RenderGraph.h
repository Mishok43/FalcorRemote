--- conflicted
+++ resolved
@@ -206,11 +206,8 @@
 
         std::vector<GraphOut> mOutputs; // GRAPH_TODO should this be an unordered set?
 
-<<<<<<< HEAD
         bool isGraphOutput(const GraphOut& graphOut) const;
 
-=======
->>>>>>> f6bdbd73
         ResourceCache::DefaultProperties mSwapChainData;
 
         std::vector<uint32_t> mExecutionList;
