--- conflicted
+++ resolved
@@ -106,13 +106,8 @@
         Field& addInput(const std::string& name);
         Field& addOutput(const std::string& name);
         Field& addInputOutput(const std::string& name);
-<<<<<<< HEAD
-        void setFlags(RenderPassReflection::Flags flags) { mFlags = flags; }
-=======
         Field& addInternal(const std::string& name);
-
         RenderPassReflection& setFlags(RenderPassReflection::Flags flags) { mFlags = flags; }
->>>>>>> 41d11a0f
 
         size_t getFieldCount() const { return mFields.size(); }
         const Field& getField(size_t f) const { return mFields[f]; }
