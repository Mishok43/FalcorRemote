/***************************************************************************
# Copyright (c) 2018, NVIDIA CORPORATION. All rights reserved.
#
# Redistribution and use in source and binary forms, with or without
# modification, are permitted provided that the following conditions
# are met:
#  * Redistributions of source code must retain the above copyright
#    notice, this list of conditions and the following disclaimer.
#  * Redistributions in binary form must reproduce the above copyright
#    notice, this list of conditions and the following disclaimer in the
#    documentation and/or other materials provided with the distribution.
#  * Neither the name of NVIDIA CORPORATION nor the names of its
#    contributors may be used to endorse or promote products derived
#    from this software without specific prior written permission.
#
# THIS SOFTWARE IS PROVIDED BY THE COPYRIGHT HOLDERS ``AS IS'' AND ANY
# EXPRESS OR IMPLIED WARRANTIES, INCLUDING, BUT NOT LIMITED TO, THE
# IMPLIED WARRANTIES OF MERCHANTABILITY AND FITNESS FOR A PARTICULAR
# PURPOSE ARE DISCLAIMED.  IN NO EVENT SHALL THE COPYRIGHT OWNER OR
# CONTRIBUTORS BE LIABLE FOR ANY DIRECT, INDIRECT, INCIDENTAL, SPECIAL,
# EXEMPLARY, OR CONSEQUENTIAL DAMAGES (INCLUDING, BUT NOT LIMITED TO,
# PROCUREMENT OF SUBSTITUTE GOODS OR SERVICES; LOSS OF USE, DATA, OR
# PROFITS; OR BUSINESS INTERRUPTION) HOWEVER CAUSED AND ON ANY THEORY
# OF LIABILITY, WHETHER IN CONTRACT, STRICT LIABILITY, OR TORT
# (INCLUDING NEGLIGENCE OR OTHERWISE) ARISING IN ANY WAY OUT OF THE USE
# OF THIS SOFTWARE, EVEN IF ADVISED OF THE POSSIBILITY OF SUCH DAMAGE.
***************************************************************************/
#pragma once
#include "Falcor.h"
#include "Utils/RenderGraphUI.h"
#include <vector>

using namespace Falcor;

class RenderGraphEditor : public Renderer
{
public:
    void onLoad(SampleCallbacks* pSample, const RenderContext::SharedPtr& pRenderContext) override;
    void onFrameRender(SampleCallbacks* pSample, const RenderContext::SharedPtr& pRenderContext, const Fbo::SharedPtr& pTargetFbo) override;
    void onResizeSwapChain(SampleCallbacks* pSample, uint32_t width, uint32_t height) override;
    void onGuiRender(SampleCallbacks* pSample, Gui* pGui) override;

    RenderGraphEditor();
    ~RenderGraphEditor();

private:
    void createRenderGraph(const std::string& renderGraphName, const std::string& renderGraphNameFileName);
    void createAndAddRenderPass(const std::string& renderPassType, const std::string& renderPassName);
    void createAndAddConnection(const std::string& srcRenderPass, const std::string& dstRenderPass, const std::string& srcField, const std::string& dstField);
    void serializeRenderGraph(const std::string& fileName);
    void deserializeRenderGraph(const std::string& fileName);

    std::vector<RenderGraph::SharedPtr> mpGraphs;
    std::vector<RenderGraphUI> mRenderGraphUIs;
    size_t mCurrentGraphIndex;
    
    std::string mNextGraphString;
    std::string mCurrentGraphOutput; // needs to be set by the loader as well
    std::string mGraphOutputEditString;
    std::string mFilePath;

    Gui::DropdownList mOpenGraphNames;

<<<<<<< HEAD
    RenderGraphLiveEditor mRenderGraphLiveEditor;
    bool mShowCreateGraphWindow;
    bool mCanPreview = false;
=======
    bool mCreatingRenderGraph;
    bool mPreviewing;
    bool mShowCreateGraphWindow;
    bool mViewerRunning = false;
    size_t mViewerProcess = 0;

    FirstPersonCameraController mCamControl;
>>>>>>> acf8d04c
};<|MERGE_RESOLUTION|>--- conflicted
+++ resolved
@@ -60,18 +60,8 @@
     std::string mFilePath;
 
     Gui::DropdownList mOpenGraphNames;
-
-<<<<<<< HEAD
-    RenderGraphLiveEditor mRenderGraphLiveEditor;
-    bool mShowCreateGraphWindow;
-    bool mCanPreview = false;
-=======
-    bool mCreatingRenderGraph;
-    bool mPreviewing;
-    bool mShowCreateGraphWindow;
+    bool mShowCreateGraphWindow = false;
     bool mViewerRunning = false;
     size_t mViewerProcess = 0;
-
-    FirstPersonCameraController mCamControl;
->>>>>>> acf8d04c
+    bool mCanPreview = false;
 };