/***************************************************************************
# Copyright (c) 2015, NVIDIA CORPORATION. All rights reserved.
#
# Redistribution and use in source and binary forms, with or without
# modification, are permitted provided that the following conditions
# are met:
#  * Redistributions of source code must retain the above copyright
#    notice, this list of conditions and the following disclaimer.
#  * Redistributions in binary form must reproduce the above copyright
#    notice, this list of conditions and the following disclaimer in the
#    documentation and/or other materials provided with the distribution.
#  * Neither the name of NVIDIA CORPORATION nor the names of its
#    contributors may be used to endorse or promote products derived
#    from this software without specific prior written permission.
#
# THIS SOFTWARE IS PROVIDED BY THE COPYRIGHT HOLDERS ``AS IS'' AND ANY
# EXPRESS OR IMPLIED WARRANTIES, INCLUDING, BUT NOT LIMITED TO, THE
# IMPLIED WARRANTIES OF MERCHANTABILITY AND FITNESS FOR A PARTICULAR
# PURPOSE ARE DISCLAIMED.  IN NO EVENT SHALL THE COPYRIGHT OWNER OR
# CONTRIBUTORS BE LIABLE FOR ANY DIRECT, INDIRECT, INCIDENTAL, SPECIAL,
# EXEMPLARY, OR CONSEQUENTIAL DAMAGES (INCLUDING, BUT NOT LIMITED TO,
# PROCUREMENT OF SUBSTITUTE GOODS OR SERVICES; LOSS OF USE, DATA, OR
# PROFITS; OR BUSINESS INTERRUPTION) HOWEVER CAUSED AND ON ANY THEORY
# OF LIABILITY, WHETHER IN CONTRACT, STRICT LIABILITY, OR TORT
# (INCLUDING NEGLIGENCE OR OTHERWISE) ARISING IN ANY WAY OUT OF THE USE
# OF THIS SOFTWARE, EVEN IF ADVISED OF THE POSSIBILITY OF SUCH DAMAGE.
***************************************************************************/
#include <fstream>
#include "RenderGraphEditor.h"
#include "Externals/dear_imgui/imgui.h"
#include "Utils/RenderGraphLoader.h"
#include "ArgList.h"

const std::string gkDefaultScene = "SunTemple/SunTemple.fscene";

RenderGraphEditor::RenderGraphEditor()
    : mCurrentGraphIndex(0), mCreatingRenderGraph(false), mPreviewing(false)
{
<<<<<<< HEAD
=======
    Gui::DropdownValue dropdownValue;

#define register_render_pass(renderPassType) \
    sBaseRenderCreateFuncs.insert(std::make_pair(#renderPassType, std::function<RenderPass::SharedPtr()> ( \
        []() { return renderPassType::create(); }) )\
    ); \
    dropdownValue.label = #renderPassType; dropdownValue.value = static_cast<int32_t>(mRenderPassTypes.size()); \
    mRenderPassTypes.push_back(dropdownValue)


    register_render_pass(SceneLightingPass);
    register_render_pass(BlitPass);
    register_render_pass(DepthPass);
    register_render_pass(CascadedShadowMaps);

#undef register_render_pass

#define register_resource_type() 

>>>>>>> 34dfa71b
    mNextGraphString.resize(255, 0);
    mCurrentGraphOutput = "BlitPass.dst";
    mGraphOutputEditString = mCurrentGraphOutput;
    mGraphOutputEditString.resize(255, 0);
}

// some of this will need to be moved to render graph ui
void RenderGraphEditor::onGuiRender(SampleCallbacks* pSample, Gui* pGui)
{
    uint32_t screenHeight = pSample->getWindow()->getClientAreaHeight();
    uint32_t screenWidth = pSample->getWindow()->getClientAreaWidth();

    if (pGui->beginMainMenuBar())
    {
        if (pGui->beginDropDownMenu("File"))
        {
            if (!mShowCreateGraphWindow && pGui->addMenuItem("Create New Graph"))
            {
                mShowCreateGraphWindow = true;
            }

            if (pGui->addMenuItem("Load Graph"))
            {
                std::string renderGraphFileName;
                if (openFileDialog("", renderGraphFileName))
                {
                    size_t nameOffset = renderGraphFileName.find_last_of('\\') + 1;
                    size_t fileExtOffset = renderGraphFileName.find_last_of('.');
                    if (fileExtOffset == std::string::npos)
                    {
                        fileExtOffset = renderGraphFileName.size();
                    }

                    createRenderGraph(renderGraphFileName.substr(nameOffset, fileExtOffset - nameOffset), renderGraphFileName);
                }
            }

            if (pGui->addMenuItem("Save Graph"))
            {
                std::string renderGraphFileName;
                if (saveFileDialog("", renderGraphFileName))
                {
                    serializeRenderGraph(renderGraphFileName);
                }
            }

            if (pGui->addMenuItem("RunScript"))
            {
                std::string renderGraphFileName;
                if (openFileDialog("", renderGraphFileName))
                {
                    deserializeRenderGraph(renderGraphFileName);
                }
            }

            pGui->endDropDownMenu();
        }

        pGui->endMainMenuBar();
    }

    // sub window for listing available window passes
    pGui->pushWindow("Render Passes", screenWidth * 7 / 8, screenHeight / 4, screenWidth / 8, screenHeight * 4 / 5);

    // for each dll that was found. (or manually imported????)
    for (auto& availableRenderPasses : RenderGraphLoader::sBaseRenderCreateFuncs)
    {
        ImVec2 nextDragRegionPos{ ImGui::GetCursorScreenPos().x + 64.0f, ImGui::GetCursorScreenPos().y + 32.0f };
        ImGui::GetWindowDrawList()->AddRect(ImGui::GetCursorScreenPos(), nextDragRegionPos, 0xFFFFFFFF);
        ImGui::Dummy({ 64.0f , 32.0f });

        std::string command = std::string("AddRenderPass ") + availableRenderPasses.first + " " + availableRenderPasses.first;
        pGui->dragDropSource(availableRenderPasses.first.c_str(), "RenderPassScript", command);

        ImGui::SameLine();
        pGui->addText(availableRenderPasses.first.c_str());

        ImGui::SetCursorScreenPos(nextDragRegionPos);
        ImGui::SameLine();
    }

    pGui->popWindow();

    // push a sub GUI window for the node editor
    pGui->pushWindow("Graph Editor", screenWidth * 7 / 8, screenHeight * 4 / 5, screenWidth / 8, 1);
    mRenderGraphUIs[mCurrentGraphIndex].renderUI(pGui);
    pGui->popWindow();

    pGui->pushWindow("Graph Editor Settings", screenWidth / 8, screenHeight / 2, 0, screenHeight / 2, false);

    uint32_t selection = static_cast<uint32_t>(mCurrentGraphIndex);
    if (mOpenGraphNames.size() && pGui->addDropdown("Open Graph", mOpenGraphNames, selection))
    {
        // Display graph
        mCurrentGraphIndex = selection;
        mRenderGraphUIs[mCurrentGraphIndex].reset();
    }

    if (pGui->addButton("Update Graph"))
    {
        mRenderGraphUIs[mCurrentGraphIndex].writeUpdateScriptToFile(mFilePath);   
    }

    if (pGui->addButton("Preview Graph"))
    {
        mPreviewing = true;
    }

    // Load scene for graph
    if (pGui->addButton("LoadScene"))
    {
        std::string filename;
        if (openFileDialog(Scene::kFileFormatString, filename))
        {
            loadScene(filename, true);
        }
    }

    // update the display if the render graph loader has set a new output
    if (RenderGraphLoader::sGraphOutputString[0] != '0' && mCurrentGraphOutput != RenderGraphLoader::sGraphOutputString)
    {
        // mpGraphs[mCurrentGraphIndex]->unmarkGraphOutput(mCurrentGraphOutput);
        mCurrentGraphOutput = (mGraphOutputEditString = RenderGraphLoader::sGraphOutputString);
        mpGraphs[mCurrentGraphIndex]->setOutput(mCurrentGraphOutput, pSample->getCurrentFbo()->getColorTexture(0));
    }

    std::vector<std::string> graphOutputString{mGraphOutputEditString};
    if (pGui->addMultiTextBox("Update", {"GraphOutput"}, graphOutputString)) // addButton("Update"))
    {
        if (mCurrentGraphOutput != mGraphOutputEditString)
        {
            mpGraphs[mCurrentGraphIndex]->unmarkGraphOutput(mCurrentGraphOutput);
            mCurrentGraphOutput = mGraphOutputEditString;
            mpGraphs[mCurrentGraphIndex]->markGraphOutput(mCurrentGraphOutput);
            mpGraphs[mCurrentGraphIndex]->setOutput(mCurrentGraphOutput, pSample->getCurrentFbo()->getColorTexture(0));
        }
    }

    pGui->popWindow();

    // pop up window for naming a new render graph
    if (mShowCreateGraphWindow)
    {
        pGui->pushWindow("CreateNewGraph", 256, 128, screenWidth / 2 - 128, screenHeight / 2 - 64);

        pGui->addTextBox("Graph Name", mNextGraphString);

        if (pGui->addButton("Create Graph") && mNextGraphString[0])
        {
            createRenderGraph(mNextGraphString, "");
            mNextGraphString.clear();
            mNextGraphString.resize(255, '0');
            mShowCreateGraphWindow = false;
        }

        if (pGui->addButton("Cancel", true))
        {
            mNextGraphString.clear();
            mNextGraphString.resize(255, '0');
            mShowCreateGraphWindow = false;
        }

        pGui->popWindow();
    }
}

void RenderGraphEditor::loadScene(const std::string& filename, bool showProgressBar)
{
    ProgressBar::SharedPtr pBar;
    if (showProgressBar)
    {
        pBar = ProgressBar::create("Loading Scene", 100);
    }

    mpGraphs[mCurrentGraphIndex]->setScene(nullptr);
    Scene::SharedPtr pScene = Scene::loadFromFile(filename);

    if (!pScene) { logWarning("Failed to load scene for current render graph"); }

    mpGraphs[mCurrentGraphIndex]->setScene(pScene);
    mCamControl.attachCamera(pScene->getCamera(0));
}

void RenderGraphEditor::serializeRenderGraph(const std::string& fileName)
{
    RenderGraphLoader::SaveRenderGraphAsScript(fileName, *mpGraphs[mCurrentGraphIndex]);
}

void RenderGraphEditor::deserializeRenderGraph(const std::string& fileName)
{
    RenderGraphLoader::LoadAndRunScript(fileName, *mpGraphs[mCurrentGraphIndex]);
    RenderGraphUI::sRebuildDisplayData = true;
}

void RenderGraphEditor::createForwardRendererGraph()
{
    mCreatingRenderGraph = true;

    Gui::DropdownValue nextGraphID;
    nextGraphID.value = static_cast<int32_t>(mOpenGraphNames.size());
    nextGraphID.label = "ForwardRenderer";
    mOpenGraphNames.push_back(nextGraphID);

    RenderGraph::SharedPtr newGraph;

    // test that this graph shows up in the editor correctly
    newGraph = RenderGraph::create();

    Scene::SharedPtr pScene = Scene::loadFromFile(gkDefaultScene);

    if (!pScene) { logWarning("Failed to load scene for current render graph"); }

    newGraph->setScene(pScene);
    mCamControl.attachCamera(pScene->getCamera(0));

    auto pLightingPass = SceneLightingPass::create();
    pLightingPass->setColorFormat(ResourceFormat::RGBA32Float).setMotionVecFormat(ResourceFormat::RG16Float).setNormalMapFormat(ResourceFormat::RGBA8Unorm).setSampleCount(1).usePreGeneratedDepthBuffer(true);
    newGraph->addRenderPass(pLightingPass, "LightingPass");

    newGraph->addRenderPass(DepthPass::create(), "DepthPrePass");
    newGraph->addRenderPass(CascadedShadowMaps::create(pScene->getLight(0)), "ShadowPass");
    newGraph->addRenderPass(BlitPass::create(), "BlitPass");
    newGraph->addRenderPass(ToneMapping::create(ToneMapping::Operator::Aces), "ToneMapping");
    newGraph->addRenderPass(SSAO::create(uvec2(1024)), "SSAO");
    newGraph->addRenderPass(FXAA::create(), "FXAA");

    // Add the skybox
    Scene::UserVariable var = pScene->getUserVariable("sky_box");
    assert(var.type == Scene::UserVariable::Type::String);
    std::string skyBox = getDirectoryFromFile(gkDefaultScene) + '/' + var.str;
    Sampler::Desc samplerDesc;
    samplerDesc.setFilterMode(Sampler::Filter::Linear, Sampler::Filter::Linear, Sampler::Filter::Linear);
    newGraph->addRenderPass(SkyBox::createFromTexture(skyBox, true, Sampler::create(samplerDesc)), "SkyBox");

    newGraph->addEdge("DepthPrePass.depth", "ShadowPass.depth");
    newGraph->addEdge("DepthPrePass.depth", "LightingPass.depth");
    newGraph->addEdge("DepthPrePass.depth", "SkyBox.depth");

    newGraph->addEdge("SkyBox.target", "LightingPass.color");
    newGraph->addEdge("ShadowPass.visibility", "LightingPass.visibilityBuffer");

    newGraph->addEdge("LightingPass.color", "ToneMapping.src");
    newGraph->addEdge("ToneMapping.dst", "SSAO.colorIn");
    newGraph->addEdge("LightingPass.normals", "SSAO.normals");
    newGraph->addEdge("LightingPass.depth", "SSAO.depth");

    newGraph->addEdge("SSAO.colorOut", "FXAA.src");
    newGraph->addEdge("FXAA.dst", "BlitPass.src");

    newGraph->setScene(pScene);
    newGraph->onResizeSwapChain(mpLastSample->getCurrentFbo().get());
    mCurrentGraphIndex = mpGraphs.size();
    mpGraphs.push_back(newGraph);

    RenderGraphUI graphUI(*newGraph);
    mRenderGraphUIs.emplace_back(std::move(graphUI));

    mpGraphs[mCurrentGraphIndex]->setOutput(mCurrentGraphOutput, mpLastSample->getCurrentFbo()->getColorTexture(0));
    mpGraphs[mCurrentGraphIndex]->onResizeSwapChain(mpLastSample->getCurrentFbo().get());

    mCreatingRenderGraph = false;
    RenderGraphUI::sRebuildDisplayData = true;
}

void RenderGraphEditor::createRenderGraph(const std::string& renderGraphName, const std::string& renderGraphNameFileName)
{
    mCreatingRenderGraph = true;

    Gui::DropdownValue nextGraphID;
    nextGraphID.value = static_cast<int32_t>(mOpenGraphNames.size());
    nextGraphID.label = renderGraphName;
    mOpenGraphNames.push_back(nextGraphID);
    
    RenderGraph::SharedPtr newGraph;

    // test that this graph shows up in the editor correctly
    newGraph = RenderGraph::create();

    Scene::SharedPtr pScene = Scene::loadFromFile(gkDefaultScene);
    if (!pScene) { logWarning("Failed to load scene for current render graph"); }
    newGraph->setScene(pScene);

    newGraph->onResizeSwapChain(mpLastSample->getCurrentFbo().get());
    mCurrentGraphIndex = mpGraphs.size();
    mpGraphs.push_back(newGraph);

    RenderGraphUI graphUI(*newGraph);
    mRenderGraphUIs.emplace_back(std::move(graphUI));

    if (renderGraphNameFileName.size())
    {
        RenderGraphLoader::LoadAndRunScript(renderGraphNameFileName, *newGraph);
    }

    if (mCurrentGraphIndex >= 1)
    {
        mpGraphs[mCurrentGraphIndex]->setScene(mpGraphs[0]->getScene());
    }
    else
    {
        loadScene(gkDefaultScene, false);
    }
    
    mpGraphs[mCurrentGraphIndex]->setOutput(mCurrentGraphOutput, mpLastSample->getCurrentFbo()->getColorTexture(0));
    mpGraphs[mCurrentGraphIndex]->onResizeSwapChain(mpLastSample->getCurrentFbo().get());

    mCreatingRenderGraph = false;
    RenderGraphUI::sRebuildDisplayData = true;
}

void RenderGraphEditor::createAndAddConnection(const std::string& srcRenderPass, const std::string& dstRenderPass, const std::string& srcField, const std::string& dstField)
{
    // add information for GUI to avoid costly drawing in renderUI function for graph
    if (mpGraphs[mCurrentGraphIndex]->addEdge(srcRenderPass + std::string(".") + srcField, dstRenderPass + std::string(".") + dstField) == RenderGraph::kInvalidIndex)
    {
        logWarning(std::string("Failed to create edge between nodes: ").append(srcRenderPass)
            .append(" and ").append(dstRenderPass).append( " connecting fields ").append(srcField).append(" to ").append(dstField).append(".\n"));
    }
}

void RenderGraphEditor::createAndAddRenderPass(const std::string& renderPassType, const std::string& renderPassName)
{
    mpGraphs[mCurrentGraphIndex]->addRenderPass(RenderGraphLoader::sBaseRenderCreateFuncs[renderPassType](), renderPassName);
}

void RenderGraphEditor::onLoad(SampleCallbacks* pSample, const RenderContext::SharedPtr& pRenderContext)
{
    mpLastSample = pSample;
    
#ifdef _WIN32
    // if editor opened from running render graph, get memory view for live update
    std::string commandLine(GetCommandLineA());
    size_t firstSpace = commandLine.find_first_of(' ') + 1;
    mFilePath = (commandLine.substr(firstSpace, commandLine.size() - firstSpace));
    msgBox(mFilePath);
#endif

    if (mFilePath.size())
    {
        createRenderGraph("Test", mFilePath);
        // loadGraphFromSharedMemory(filePath);
    }
    else
    {
        createRenderGraph("DefaultRenderGraph", "");
        //createForwardRendererGraph();
    }
}

void RenderGraphEditor::renderGraphEditorGUI(SampleCallbacks* pSample, Gui* pGui)
{
}

void RenderGraphEditor::onFrameRender(SampleCallbacks* pSample, const RenderContext::SharedPtr& pRenderContext, const Fbo::SharedPtr& pTargetFbo)
{
    if (mPreviewing && pSample->isKeyPressed(KeyboardEvent::Key::E))
    {
        mPreviewing = false;
    }

    mpLastSample = pSample;

    // render the editor GUI graph
    const glm::vec4 clearColor(1, 1, 1 , 1);
    pRenderContext->clearFbo(pTargetFbo.get(), clearColor, 1.0f, 0, FboAttachmentType::All);

    if (!mPreviewing)
    {
        // draw node graph editor into specialized graph
        pSample->getRenderContext()->getGraphicsState()->setFbo(pTargetFbo);
    }
    else
    {
        mpGraphs[mCurrentGraphIndex]->getScene()->update(pSample->getCurrentTime(), &mCamControl);
        mpGraphs[mCurrentGraphIndex]->execute(pRenderContext.get());
    }
}

bool RenderGraphEditor::onKeyEvent(SampleCallbacks* pSample, const KeyboardEvent& keyEvent)
{
    return mCamControl.onKeyEvent(keyEvent);
}

bool RenderGraphEditor::onMouseEvent(SampleCallbacks* pSample, const MouseEvent& mouseEvent)
{
    return mCamControl.onMouseEvent(mouseEvent);
}

void RenderGraphEditor::onResizeSwapChain(SampleCallbacks* pSample, uint32_t width, uint32_t height)
{
    mpGraphs[mCurrentGraphIndex]->setOutput(mCurrentGraphOutput, pSample->getCurrentFbo()->getColorTexture(0));
    mpGraphs[mCurrentGraphIndex]->onResizeSwapChain(pSample->getCurrentFbo().get());

    mpGraphs[mCurrentGraphIndex]->getScene()->getActiveCamera()->setAspectRatio((float)width / (float)height);
}

void RenderGraphEditor::loadGraphFromSharedMemory(const std::string& renderGraphFilePath)
{
#ifdef _WIN32
    OFSTRUCT of;
    // HFILE fileHandle =  OpenFile(renderGraphFilePath.c_str(), &of, OF_READ);
    
    std::string wideFilePath;
    wideFilePath.resize(renderGraphFilePath.size() * 2 + 1);
    mbstowcs((wchar_t*)&wideFilePath.front(), renderGraphFilePath.c_str(), renderGraphFilePath.size());

    HFILE fileHandle = OpenFile(renderGraphFilePath.c_str(), &of, OF_READ);
    if (!fileHandle)
    {
        logError("Can't open the file");
        return;
    }

    HANDLE tempFileHndl = *reinterpret_cast<HANDLE*>(&fileHandle);
    //CreateFileMapping(tempFileHndl, NULL, PAGE_READWRITE, 0, 0, NULL); //=
    HANDLE tempFileMappingHndl =  OpenFileMapping(FILE_MAP_ALL_ACCESS, TRUE, (LPCWSTR)wideFilePath.c_str());
    if (!tempFileMappingHndl)
    {
        logError("Unable to map temporary file for graph editor");
        return;
    }

    // change this to a persistant mapping
    char* pData = (char*)MapViewOfFile(tempFileMappingHndl, FILE_MAP_READ | FILE_MAP_WRITE, 0, 0, 0);

    if (!pData)
    {
        logError("Unable to map temporary file for render graph data");
        if (tempFileMappingHndl) { CloseHandle(tempFileMappingHndl);  }
    }

    // copy over the memory for any change
    std::string sharedMemoryStage;
    sharedMemoryStage.resize((size_t)0x01400000);
    CopyMemory(&sharedMemoryStage.front(), pData, sharedMemoryStage.size());

    // read and execute the data
    RenderGraphLoader::runScript(sharedMemoryStage.data() + sizeof(size_t), *(size_t*)sharedMemoryStage.data(), *mpGraphs[mCurrentGraphIndex]);
#endif
}

#ifdef _WIN32
int WINAPI WinMain(_In_ HINSTANCE hInstance, _In_opt_ HINSTANCE hPrevInstance, _In_ LPSTR lpCmdLine, _In_ int nShowCmd)
#else
int main(int argc, char** argv)
#endif
{
    RenderGraphEditor::UniquePtr pEditor = std::make_unique<RenderGraphEditor>();
    SampleConfig config;
    config.windowDesc.title = "Render Graph Editor";
    config.windowDesc.resizableWindow = true;
    Sample::run(config, pEditor);
    return 0;
}<|MERGE_RESOLUTION|>--- conflicted
+++ resolved
@@ -36,28 +36,6 @@
 RenderGraphEditor::RenderGraphEditor()
     : mCurrentGraphIndex(0), mCreatingRenderGraph(false), mPreviewing(false)
 {
-<<<<<<< HEAD
-=======
-    Gui::DropdownValue dropdownValue;
-
-#define register_render_pass(renderPassType) \
-    sBaseRenderCreateFuncs.insert(std::make_pair(#renderPassType, std::function<RenderPass::SharedPtr()> ( \
-        []() { return renderPassType::create(); }) )\
-    ); \
-    dropdownValue.label = #renderPassType; dropdownValue.value = static_cast<int32_t>(mRenderPassTypes.size()); \
-    mRenderPassTypes.push_back(dropdownValue)
-
-
-    register_render_pass(SceneLightingPass);
-    register_render_pass(BlitPass);
-    register_render_pass(DepthPass);
-    register_render_pass(CascadedShadowMaps);
-
-#undef register_render_pass
-
-#define register_resource_type() 
-
->>>>>>> 34dfa71b
     mNextGraphString.resize(255, 0);
     mCurrentGraphOutput = "BlitPass.dst";
     mGraphOutputEditString = mCurrentGraphOutput;
