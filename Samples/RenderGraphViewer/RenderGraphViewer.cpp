/***************************************************************************
# Copyright (c) 2018, NVIDIA CORPORATION. All rights reserved.
#
# Redistribution and use in source and binary forms, with or without
# modification, are permitted provided that the following conditions
# are met:
#  * Redistributions of source code must retain the above copyright
#    notice, this list of conditions and the following disclaimer.
#  * Redistributions in binary form must reproduce the above copyright
#    notice, this list of conditions and the following disclaimer in the
#    documentation and/or other materials provided with the distribution.
#  * Neither the name of NVIDIA CORPORATION nor the names of its
#    contributors may be used to endorse or promote products derived
#    from this software without specific prior written permission.
#
# THIS SOFTWARE IS PROVIDED BY THE COPYRIGHT HOLDERS ``AS IS'' AND ANY
# EXPRESS OR IMPLIED WARRANTIES, INCLUDING, BUT NOT LIMITED TO, THE
# IMPLIED WARRANTIES OF MERCHANTABILITY AND FITNESS FOR A PARTICULAR
# PURPOSE ARE DISCLAIMED.  IN NO EVENT SHALL THE COPYRIGHT OWNER OR
# CONTRIBUTORS BE LIABLE FOR ANY DIRECT, INDIRECT, INCIDENTAL, SPECIAL,
# EXEMPLARY, OR CONSEQUENTIAL DAMAGES (INCLUDING, BUT NOT LIMITED TO,
# PROCUREMENT OF SUBSTITUTE GOODS OR SERVICES; LOSS OF USE, DATA, OR
# PROFITS; OR BUSINESS INTERRUPTION) HOWEVER CAUSED AND ON ANY THEORY
# OF LIABILITY, WHETHER IN CONTRACT, STRICT LIABILITY, OR TORT
# (INCLUDING NEGLIGENCE OR OTHERWISE) ARISING IN ANY WAY OUT OF THE USE
# OF THIS SOFTWARE, EVEN IF ADVISED OF THE POSSIBILITY OF SUCH DAMAGE.
***************************************************************************/
#include "RenderGraphViewer.h"
#include "Utils/RenderGraphScripting.h"

const std::string gkDefaultScene = "Arcade/Arcade.fscene";
const char* kEditorExecutableName = "RenderGraphEditor";
const char* kSaveFileFilter = "PNG(.png)\0*.png;\0BMP(.bmp)\0*.bmp;\
   \0JPG(.jpg)\0*.jpg;\0HDR(.hdr)\0*.hdr;\0TGA(.tga)\0*.tga;\0";

std::string ir;

RenderGraphViewer::~RenderGraphViewer()
{
    closeSharedFile(mTempFilePath);

    if (mEditorProcess)
    {
        terminateProcess(mEditorProcess);
        mEditorProcess = 0;
    }
}

void RenderGraphViewer::resetGraphOutputs()
{
    // reset outputs to original state
    PerGraphInfo& graphInfo = mpRenderGraphs[mFocusedRenderGraphName];
    graphInfo.mCurrentOutputs = graphInfo.mpGraph->getAvailableOutputs();
    
    for (const auto& output : graphInfo.mCurrentOutputs)
    {
        auto outputIt = graphInfo.mOriginalOutputNames.find(output.outputName);
        if (output.isGraphOutput && outputIt == graphInfo.mOriginalOutputNames.end())
        {
            graphInfo.mpGraph->unmarkGraphOutput(output.outputName);
        }
        else if (!output.isGraphOutput && outputIt != graphInfo.mOriginalOutputNames.end())
        {
            graphInfo.mpGraph->markGraphOutput(output.outputName);
        }
    }
}

void RenderGraphViewer::onGuiRender(SampleCallbacks* pSample, Gui* pGui)
{
    PerGraphInfo& graphInfo = mpRenderGraphs[mFocusedRenderGraphName];
    RenderGraph::SharedPtr pGraph = graphInfo.mpGraph;

    if (pGui->addButton("Load Scene"))
    {
        std::string filename;
        if (openFileDialog(Scene::kFileFormatString, filename)) loadScene(filename, true, pSample);

        // TODO -- make this work ? pop up window?
        // if (pGui->addCheckBox("Depth Pass", graphInfo.mEnableDepthPrePass))
        // {
        //     createGraph(pSample);
        // }

    }

    if (pGui->addButton("Load Graph", true))
    {
        std::string filename;
        if (openFileDialog("", filename)) loadGraphFromFile(pSample, filename);
    }

    if (pGui->addDropdown("Focused Render Graph", mRenderGraphsList, mActiveGraphIndex))
    {
        mFocusedRenderGraphName  = std::string(mRenderGraphsList[mActiveGraphIndex].label);
    }

    // TODO -- output current graph as script

    // if (!mEditorRunning && pGui->addButton("Open RenderGraph Editor"))
    // {
    //     resetGraphOutputs();
    // 
    //     std::string renderGraphScript = RenderGraphLoader::saveRenderGraphAsScriptBuffer(*pGraph);
    //     if (!renderGraphScript.size())
    //     {
    //         logError("No graph data to display in editor.");
    //     }
    //     
    //     char* result = nullptr;
    //     mTempFilePath = std::tmpnam(result);
    //     std::ofstream updatesFileOut(mTempFilePath);
    //     assert(updatesFileOut.is_open());
    // 
    //     updatesFileOut.write(renderGraphScript.c_str(), renderGraphScript.size());
    //     updatesFileOut.close();
    // 
    //     openSharedFile(mTempFilePath, std::bind(&RenderGraphViewer::fileWriteCallback, this, std::placeholders::_1));
    // 
    //     // load application for the editor given it the name of the mapped file
    //     std::string commandLine = std::string("-tempFile ") + mTempFilePath;
    //     mEditorProcess = executeProcess(kEditorExecutableName, commandLine);
    // 
    //     assert(mEditorProcess);
    //     mEditorRunning = true;
    //     mEditingRenderGraphName = mFocusedRenderGraphName;
    // 
    //     pGraph->setOutput(graphInfo.mOutputString, pSample->getCurrentFbo()->getColorTexture(0));
    // }
    
    if (mEditorProcess && mEditorRunning)
    {
        if (!isProcessRunning(mEditorProcess))
        {
            terminateProcess(mEditorProcess);
            mEditorProcess = 0;
            mEditorRunning = false;
        }
    }

    // 
    if (pGraph)
    {
        bool displayGraphUI = pGui->beginGroup(mFocusedRenderGraphName.c_str());
        if (displayGraphUI)
        {
            pGui->addCheckBox("Show All Outputs", mShowAllOutputs);

            Gui::DropdownList renderGraphOutputs;
            if (mShowAllOutputs)
            {
                renderGraphOutputs = graphInfo.mOutputDropdown;
            }
            else
            {
                for (int32_t i = 0; i < static_cast<int32_t>(pGraph->getGraphOutputCount()); ++i)
                {
                    Gui::DropdownValue graphOutput;
                    graphOutput.label = pGraph->getGraphOutputName(i);
                    graphOutput.value = i;
                    renderGraphOutputs.push_back(graphOutput);
                }
            }

<<<<<<< HEAD
            // with switching between all outputs and only graph outputs
            if (graphInfo.mGraphOutputIndex > renderGraphOutputs.size())
            {
                graphInfo.mGraphOutputIndex = static_cast<uint32_t>(renderGraphOutputs.size()) - 1;
            }

            if (renderGraphOutputs.size() && pGui->addDropdown("Render Graph Output", renderGraphOutputs, graphInfo.mGraphOutputIndex))
            {
                pGraph->setOutput(graphInfo.mOutputString, nullptr);
                pGraph->unmarkGraphOutput(graphInfo.mOutputString);
                graphInfo.mOutputString = renderGraphOutputs[graphInfo.mGraphOutputIndex].label;
                pGraph->setOutput(graphInfo.mOutputString, pSample->getCurrentFbo()->getColorTexture(0));
=======
        }
        else
        {
            for (int32_t i = 0; i < static_cast<int32_t>(mpGraph->getOutputCount()); ++i)
            {
                Gui::DropdownValue graphOutput;
                graphOutput.label = mpGraph->getOutputName(i);
                graphOutput.value = i;
                renderGraphOutputs.push_back(graphOutput);
>>>>>>> 82e5a991
            }

            if (renderGraphOutputs.size())
            {
                if (pGui->addButton("Open New Output Window"))
                {
                    size_t size = mDebugWindowInfos.size();
                    DebugWindowInfo debugWindowInfo;
                    debugWindowInfo.mGraphName = mFocusedRenderGraphName;
                    debugWindowInfo.mOutputName = renderGraphOutputs[0].label;
                    mDebugWindowInfos.insert(std::make_pair(std::string("Debug Window ") + std::to_string(size), debugWindowInfo));
                }
            }

            pGraph->renderUI(pGui, nullptr);
        }

        std::vector<std::string> windowsToRemove;
        for (auto& nameWindow : mDebugWindowInfos)
        {
            DebugWindowInfo& debugWindowInfo = nameWindow.second;
            RenderGraph::SharedPtr pPreviewGraph = mpRenderGraphs[debugWindowInfo.mGraphName].mpGraph;

            pGui->pushWindow((debugWindowInfo.mGraphName + " : " + nameWindow.first).c_str(), 330, 268);
        
            if (pGui->addDropdown("##Render Graph Outputs", mpRenderGraphs[debugWindowInfo.mGraphName].mOutputDropdown, debugWindowInfo.mNextOutputIndex))
            {
                debugWindowInfo.mOutputName = mpRenderGraphs[debugWindowInfo.mGraphName].mOutputDropdown[debugWindowInfo.mNextOutputIndex].label;
                debugWindowInfo.mRenderOutput = true;
            }

            if (pGui->addButton("Close"))
            {
                // mark to close after window updates
                windowsToRemove.push_back(nameWindow.first);
                debugWindowInfo.mRenderOutput = false;

                // unmark graph output checking the original graph state.
                if (graphInfo.mOriginalOutputNames.find(debugWindowInfo.mOutputName) == graphInfo.mOriginalOutputNames.end())
                {
                    pPreviewGraph->unmarkGraphOutput(debugWindowInfo.mOutputName);
                }
            }
            else
            {
                mActiveGraphNames.insert(debugWindowInfo.mGraphName);
            }

            if (debugWindowInfo.mRenderOutput)
            {
                // mark as graph output
                pPreviewGraph->markGraphOutput(debugWindowInfo.mOutputName);
                static Texture::SharedPtr pLastTex;
                Texture::SharedPtr pPreviewTex = std::static_pointer_cast<Texture>(pPreviewGraph->getOutput(debugWindowInfo.mOutputName));
                if (pLastTex && pLastTex != pPreviewTex)
                {
                    __debugbreak();
                }
                pLastTex = pPreviewTex;

                if (pGui->addButton("Save to File", true))
                {
                    std::string filePath;

                    if (saveFileDialog(kSaveFileFilter, filePath))
                    {
                        size_t extensionPos = filePath.find_last_of('.', 0);
                        Bitmap::FileFormat fileFormat = Bitmap::FileFormat::PngFile;

                        if (extensionPos != std::string::npos)
                        {
                            std::string extensionString = filePath.substr(extensionPos, filePath.size() - extensionPos);

                            if (extensionString == "bmp")
                            {
                                fileFormat = Bitmap::FileFormat::BmpFile;
                            }
                            else if (extensionString == "hdr")
                            {
                                fileFormat = Bitmap::FileFormat::ExrFile;
                            }
                            else if (extensionString == "tga")
                            {
                                fileFormat = Bitmap::FileFormat::TgaFile;
                            }
                            else if (extensionString == "jpg" || extensionString == "jpeg")
                            {
                                fileFormat = Bitmap::FileFormat::JpegFile;
                            }
                        }

                        pPreviewTex->captureToFile(0, 0, filePath, fileFormat);
                    }
                }

                glm::vec2 imagePreviewSize = pGui->getCurrentWindowSize();
                uint32_t texHeight = pPreviewTex->getHeight();
                uint32_t texWidth = pPreviewTex->getWidth();
                float imageAspectRatio = static_cast<float>(texHeight) / static_cast<float>(texWidth);
                // get size of window to scale image correctly
                imagePreviewSize.y = imagePreviewSize.x * imageAspectRatio;
                Texture::SharedPtr pTexture = Texture::create2D(texHeight, texWidth, pPreviewTex->getFormat());
                pSample->getRenderContext()->copyResource(pTexture.get(), pPreviewTex.get());
                pGui->addImage(nameWindow.first.c_str(), pTexture, imagePreviewSize);
            }

            pGui->popWindow();
        }

        for (const std::string& windowName : windowsToRemove)
        {
<<<<<<< HEAD
            mDebugWindowInfos.erase(windowName);
=======
            mpGraph->setOutput(mOutputString, nullptr);
            mpGraph->unmarkOutput(mOutputString);
            mOutputString = renderGraphOutputs[mGraphOutputIndex].label;
            mpGraph->setOutput(mOutputString, pSample->getCurrentFbo()->getColorTexture(0));
>>>>>>> 82e5a991
        }

        if (displayGraphUI) pGui->endGroup();
    }
}

RenderGraph::SharedPtr RenderGraphViewer::createGraph(SampleCallbacks* pSample)
{
<<<<<<< HEAD
    RenderGraph::SharedPtr pGraph = RenderGraph::create();
    auto pLightingPass = RenderPassLibrary::createRenderPass("SceneLightingPass");
    pGraph->addRenderPass(pLightingPass, "LightingPass");

    pGraph->addRenderPass(DepthPass::create(), "DepthPrePass");
    pGraph->addRenderPass(CascadedShadowMaps::create(Dictionary()), "ShadowPass");
    pGraph->addRenderPass(BlitPass::create(), "BlitPass");
    pGraph->addRenderPass(ToneMapping::create(Dictionary()), "ToneMapping");
    pGraph->addRenderPass(SSAO::create(Dictionary()), "SSAO");
    pGraph->addRenderPass(FXAA::create({}), "FXAA");

    // Add the skybox
    Sampler::Desc samplerDesc;
    samplerDesc.setFilterMode(Sampler::Filter::Linear, Sampler::Filter::Linear, Sampler::Filter::Linear);
    pGraph->addRenderPass(SkyBox::create(Texture::SharedPtr(), Sampler::create(samplerDesc)), "SkyBox");

    pGraph->addEdge("DepthPrePass.depth", "ShadowPass.depth");
    pGraph->addEdge("DepthPrePass.depth", "LightingPass.depth");
    pGraph->addEdge("DepthPrePass.depth", "SkyBox.depth");

    pGraph->addEdge("SkyBox.target", "LightingPass.color");
    pGraph->addEdge("ShadowPass.visibility", "LightingPass.visibilityBuffer");

    pGraph->addEdge("LightingPass.color", "ToneMapping.src");
    pGraph->addEdge("ToneMapping.dst", "SSAO.colorIn");
    pGraph->addEdge("LightingPass.normals", "SSAO.normals");
    pGraph->addEdge("LightingPass.depth", "SSAO.depth");

    pGraph->addEdge("SSAO.colorOut", "FXAA.src");
    pGraph->addEdge("FXAA.dst", "BlitPass.src");

    pGraph->setScene(mpScene);
=======
//     mpGraph = RenderGraph::create();
//     auto pLightingPass = RenderPassLibrary::createPass("SceneLightingPass");
//     mpGraph->addPass(pLightingPass, "LightingPass");
// 
//     mpGraph->addPass(DepthPass::create(), "DepthPrePass");
//     mpGraph->addPass(CascadedShadowMaps::create(Dictionary()), "ShadowPass");
//     mpGraph->addPass(BlitPass::create(), "BlitPass");
//     mpGraph->addPass(ToneMapping::create(Dictionary()), "ToneMapping");
//     mpGraph->addPass(SSAO::create(Dictionary()), "SSAO");
//     mpGraph->addPass(FXAA::create(), "FXAA");
// 
//     // Add the skybox
//     Sampler::Desc samplerDesc;
//     samplerDesc.setFilterMode(Sampler::Filter::Linear, Sampler::Filter::Linear, Sampler::Filter::Linear);
//     mpGraph->addPass(SkyBox::create(Texture::SharedPtr(), Sampler::create(samplerDesc)), "SkyBox");
// 
//     mpGraph->addEdge("DepthPrePass.depth", "ShadowPass.depth");
//     mpGraph->addEdge("DepthPrePass.depth", "LightingPass.depth");
//     mpGraph->addEdge("DepthPrePass.depth", "SkyBox.depth");
// 
//     mpGraph->addEdge("SkyBox.target", "LightingPass.color");
//     mpGraph->addEdge("ShadowPass.visibility", "LightingPass.visibilityBuffer");
// 
//     mpGraph->addEdge("LightingPass.color", "ToneMapping.src");
//     mpGraph->addEdge("ToneMapping.dst", "SSAO.colorIn");
//     mpGraph->addEdge("LightingPass.normals", "SSAO.normals");
//     mpGraph->addEdge("LightingPass.depth", "SSAO.depth");
// 
//     mpGraph->addEdge("SSAO.colorOut", "FXAA.src");
//     mpGraph->addEdge("FXAA.dst", "BlitPass.src");


    auto pScripter = RenderGraphScripting::create();
    pScripter->runScript(ir);
    mpGraph = pScripter->getGraph("forward_renderer");
>>>>>>> 82e5a991

    pGraph->markGraphOutput("BlitPass.dst");
    pGraph->onResizeSwapChain(pSample->getCurrentFbo().get());

<<<<<<< HEAD
    return pGraph;
=======
    mpGraph->markOutput("BlitPass.dst");
    mpGraph->onResizeSwapChain(pSample->getCurrentFbo().get());
>>>>>>> 82e5a991
}

void RenderGraphViewer::loadScene(const std::string& filename, bool showProgressBar, SampleCallbacks* pSample)
{
    ProgressBar::SharedPtr pBar;
    if (showProgressBar)
    {
        pBar = ProgressBar::create("Loading Scene", 100);
    }

    mpScene = Scene::loadFromFile(filename);
    mSceneFilename = filename;
    mCamControl.attachCamera(mpScene->getCamera(0));
    mpScene->getActiveCamera()->setAspectRatio((float)pSample->getCurrentFbo()->getWidth() / (float)pSample->getCurrentFbo()->getHeight());

    // set scene for all graphs
    for (auto& graphInfoPair : mpRenderGraphs)
    {
        RenderGraph::SharedPtr pGraph = graphInfoPair.second.mpGraph;
        if (pGraph) pGraph->setScene(mpScene);
    }
}

void RenderGraphViewer::fileWriteCallback(const std::string& fileName)
{
    // TODO -- get this working with the python

    std::ifstream inputStream(fileName);
    PerGraphInfo& graphInfo = mpRenderGraphs[mEditingRenderGraphName];
    std::string script = std::string((std::istreambuf_iterator<char>(inputStream)), std::istreambuf_iterator<char>());
    // RenderGraphLoader::runScript(script.data() + sizeof(size_t), *reinterpret_cast<const size_t*>(script.data()), *graphInfo.mpGraphCpy);
    // Build backlog of changes until we can apply it resulting in a valid graph
    graphInfo.mScriptBacklog.push_back(script);

    // check valid
    std::string log;
    if (graphInfo.mpGraphCpy->isValid(log))
    {
        mApplyGraphChanges = true;
    }
    else
    {
        // TODO - display log in console in viewer.
    }
}

void RenderGraphViewer::loadGraphFromFile(SampleCallbacks* pSample, const std::string& filename)
{
    const auto pGraph = RenderGraphImporter::import(filename);
    if (pGraph)
    {
        // for now create a parallel copy of the render graph
        const auto pGraphCpy = RenderGraphImporter::import(filename);
        pGraph->setScene(mpScene);
        pGraphCpy->setScene(mpScene);
        pGraph->onResizeSwapChain(pSample->getCurrentFbo().get());
        insertNewGraph(pGraph, pGraphCpy);
        pGraph->onResizeSwapChain(pSample->getCurrentFbo().get());
        pGraphCpy->onResizeSwapChain(pSample->getCurrentFbo().get());
    }
    else
    {
        logError("Can't find a graph in " + filename);
    }
}

void RenderGraphViewer::createDefaultGraph(SampleCallbacks* pSample)
{
    loadScene(gkDefaultScene, false, pSample);
    RenderGraph::SharedPtr pGraph = createGraph(pSample);
    RenderGraph::SharedPtr pGraphCpy = createGraph(pSample);
    insertNewGraph(pGraph, pGraphCpy);
}

void RenderGraphViewer::insertNewGraph(const RenderGraph::SharedPtr& pGraph, const RenderGraph::SharedPtr& pGraphCpy)
{
    // TODO -- possibly duplicate graph with deep copy instead of requiring another graph
    size_t renderGraphIndex = mRenderGraphsList.size();
    mFocusedRenderGraphName = "RenderGraph " + std::to_string(renderGraphIndex);

    Gui::DropdownValue value;
    value.value = static_cast<uint32_t>(mRenderGraphsList.size());
    value.label = mFocusedRenderGraphName;
    mRenderGraphsList.push_back(value);

    PerGraphInfo& graphInfo = mpRenderGraphs[mFocusedRenderGraphName];
    for (int32_t i = 0; i < static_cast<int32_t>(pGraph->getGraphOutputCount()); ++i)
    {
        graphInfo.mOriginalOutputNames.insert(pGraph->getGraphOutputName(i));
    }

    graphInfo.mpGraph = pGraph;
    graphInfo.mCurrentOutputs = pGraph->getAvailableOutputs();
    graphInfo.mpGraphCpy = pGraphCpy;
}

void RenderGraphViewer::updateOutputDropdown(const std::string& passName)
{
    PerGraphInfo& graphInfo = mpRenderGraphs[passName];
    int32_t i = 0;

    graphInfo.mOutputDropdown.clear();

    for (const auto& outputPair : graphInfo.mCurrentOutputs)
    {
        Gui::DropdownValue graphOutput;
        graphOutput.label = outputPair.outputName;
        if (outputPair.outputName == graphInfo.mOutputString)
        {
            graphInfo.mGraphOutputIndex = i;
        }
        graphOutput.value = i++;
        graphInfo.mOutputDropdown.push_back(graphOutput);
    }
}

void RenderGraphViewer::onLoad(SampleCallbacks* pSample, const RenderContext::SharedPtr& pRenderContext)
{
    // if editor opened from running render graph, get the name of the file to read
    std::vector<ArgList::Arg> commandArgs = pSample->getArgList().getValues("tempFile");
    std::string filePath;

    if (commandArgs.size())
    {
        filePath = commandArgs.front().asString();
        mEditorRunning = true;
        loadGraphFromFile(pSample, filePath);
        if (filePath.size())
        {
            openSharedFile(filePath, std::bind(&RenderGraphViewer::fileWriteCallback, this, std::placeholders::_1));
        }
        else
        {
            msgBox("No path to temporary file provided");
        }
    }
    else
    {
        createDefaultGraph(pSample);
    }

<<<<<<< HEAD
    mpScene->getActiveCamera()->setAspectRatio((float)pSample->getCurrentFbo()->getWidth() / (float)pSample->getCurrentFbo()->getHeight());
    mCamControl.attachCamera(mpScene->getCamera(0));
=======
    for (int32_t i = 0; i < static_cast<int32_t>(mpGraph->getOutputCount()); ++i)
    {
        mOriginalOutputs.push_back(mpGraph->getOutputName(i));
    }
>>>>>>> 82e5a991
}

void RenderGraphViewer::onFrameRender(SampleCallbacks* pSample, const RenderContext::SharedPtr& pRenderContext, const Fbo::SharedPtr& pTargetFbo)
{
    const glm::vec4 clearColor(0.38f, 0.52f, 0.10f, 1);
    pRenderContext->clearFbo(pTargetFbo.get(), clearColor, 1.0f, 0, FboAttachmentType::All);

    if (mApplyGraphChanges)
    {
        PerGraphInfo& applyGraphInfo = mpRenderGraphs[mEditingRenderGraphName];
        // apply all change for valid graph
        for (const std::string& script : applyGraphInfo.mScriptBacklog)
        {
            // TODO -- run script backlog for live update
            // RenderGraphImporter::import();
            // Scripting::runScript(script.data() + sizeof(size_t), *reinterpret_cast<const size_t*>(script.data()) *applyGraphInfo.mpGraph);
            
            // RenderGraphLoader::runScript(script.data() + sizeof(size_t), *reinterpret_cast<const size_t*>(script.data()), *applyGraphInfo.mpGraph);
        }
        applyGraphInfo.mScriptBacklog.clear();
        applyGraphInfo.mCurrentOutputs = applyGraphInfo.mpGraph->getAvailableOutputs();
        mApplyGraphChanges = true;
    }

    mActiveGraphNames.insert(mFocusedRenderGraphName);

    for (const std::string& graphName : mActiveGraphNames)
    {
        PerGraphInfo& graphInfo = mpRenderGraphs[graphName];
        RenderGraph::SharedPtr pGraph = graphInfo.mpGraph;
        updateOutputDropdown(graphName);

        if (pGraph)
        {
            pGraph->setOutput(graphInfo.mOutputString, pSample->getCurrentFbo()->getColorTexture(0));
            pGraph->getScene()->update(pSample->getCurrentTime(), &mCamControl);
            pGraph->execute(pRenderContext.get());
        }
    }

    mActiveGraphNames.clear();
}

bool RenderGraphViewer::onKeyEvent(SampleCallbacks* pSample, const KeyboardEvent& keyEvent)
{
    return mCamControl.onKeyEvent(keyEvent);
}

bool RenderGraphViewer::onMouseEvent(SampleCallbacks* pSample, const MouseEvent& mouseEvent)
{
    return mCamControl.onMouseEvent(mouseEvent);
}

void RenderGraphViewer::onDataReload(SampleCallbacks* pSample)
{
    // Reload all graphs, while maintaining state
    for (const auto& graphInfo : mpRenderGraphs)
    {
        RenderGraph::SharedPtr pGraph = graphInfo.second.mpGraph;
        RenderGraph::SharedPtr pNewGraph = RenderGraphImporter::import(graphInfo.second.mFileName);
        pGraph->update(pNewGraph);
    }
}

void RenderGraphViewer::onResizeSwapChain(SampleCallbacks* pSample, uint32_t width, uint32_t height)
{
    // update swap chain data for all graphs
    for (auto& graphInfoPair : mpRenderGraphs)
    {
        RenderGraph::SharedPtr pGraph = graphInfoPair.second.mpGraph;
        RenderGraph::SharedPtr pGraphCpy = graphInfoPair.second.mpGraph;
        if (pGraph) pGraph->onResizeSwapChain(pSample->getCurrentFbo().get());
        if (pGraphCpy) pGraphCpy->onResizeSwapChain(pSample->getCurrentFbo().get());
    }
}

int WINAPI WinMain(_In_ HINSTANCE hInstance, _In_opt_ HINSTANCE hPrevInstance, _In_ LPSTR lpCmdLine, _In_ int nShowCmd)
{
    Falcor::RenderGraphIR::SharedPtr pIr = RenderGraphIR::create("forward_renderer");

    pIr->addPass("DepthPass", "DepthPrePass");
    pIr->addPass("SceneLightingPass", "LightingPass");
    pIr->addPass("CascadedShadowMaps", "ShadowPass");
    pIr->addPass("BlitPass", "BlitPass");
    pIr->addPass("ToneMapping", "ToneMapping");
    pIr->addPass("SSAO", "SSAO");
    pIr->addPass("FXAA", "FXAA");
    pIr->addPass("SkyBox", "SkyBox");

    pIr->addEdge("DepthPrePass.depth", "SkyBox.depth");
    pIr->addEdge("SkyBox.target", "LightingPass.color");
    pIr->addEdge("DepthPrePass.depth", "ShadowPass.depth");
    pIr->addEdge("DepthPrePass.depth", "LightingPass.depth");
    pIr->addEdge("ShadowPass.visibility", "LightingPass.visibilityBuffer");
    pIr->addEdge("LightingPass.color", "ToneMapping.src");
    pIr->addEdge("ToneMapping.dst", "SSAO.colorIn");
    pIr->addEdge("LightingPass.normals", "SSAO.normals");
    pIr->addEdge("LightingPass.depth", "SSAO.depth");
    pIr->addEdge("SSAO.colorOut", "FXAA.src");
    pIr->addEdge("FXAA.dst", "BlitPass.src");

    pIr->markOutput("BlitPass.dst");

    ir = pIr->getIR();
    ir += "forward_renderer = render_graph_forward_renderer()";

    RenderGraphViewer::UniquePtr pRenderer = std::make_unique<RenderGraphViewer>();
    SampleConfig config;
    config.windowDesc.title = "Render Graph Viewer";
    config.windowDesc.resizableWindow = true;
    Sample::run(config, pRenderer);
    return 0;
}<|MERGE_RESOLUTION|>--- conflicted
+++ resolved
@@ -57,11 +57,11 @@
         auto outputIt = graphInfo.mOriginalOutputNames.find(output.outputName);
         if (output.isGraphOutput && outputIt == graphInfo.mOriginalOutputNames.end())
         {
-            graphInfo.mpGraph->unmarkGraphOutput(output.outputName);
+            graphInfo.mpGraph->unmarkOutput(output.outputName);
         }
         else if (!output.isGraphOutput && outputIt != graphInfo.mOriginalOutputNames.end())
         {
-            graphInfo.mpGraph->markGraphOutput(output.outputName);
+            graphInfo.mpGraph->markOutput(output.outputName);
         }
     }
 }
@@ -153,16 +153,15 @@
             }
             else
             {
-                for (int32_t i = 0; i < static_cast<int32_t>(pGraph->getGraphOutputCount()); ++i)
+                for (int32_t i = 0; i < static_cast<int32_t>(pGraph->getOutputCount()); ++i)
                 {
                     Gui::DropdownValue graphOutput;
-                    graphOutput.label = pGraph->getGraphOutputName(i);
+                    graphOutput.label = pGraph->getOutputName(i);
                     graphOutput.value = i;
                     renderGraphOutputs.push_back(graphOutput);
                 }
             }
 
-<<<<<<< HEAD
             // with switching between all outputs and only graph outputs
             if (graphInfo.mGraphOutputIndex > renderGraphOutputs.size())
             {
@@ -172,20 +171,9 @@
             if (renderGraphOutputs.size() && pGui->addDropdown("Render Graph Output", renderGraphOutputs, graphInfo.mGraphOutputIndex))
             {
                 pGraph->setOutput(graphInfo.mOutputString, nullptr);
-                pGraph->unmarkGraphOutput(graphInfo.mOutputString);
+                pGraph->unmarkOutput(graphInfo.mOutputString);
                 graphInfo.mOutputString = renderGraphOutputs[graphInfo.mGraphOutputIndex].label;
                 pGraph->setOutput(graphInfo.mOutputString, pSample->getCurrentFbo()->getColorTexture(0));
-=======
-        }
-        else
-        {
-            for (int32_t i = 0; i < static_cast<int32_t>(mpGraph->getOutputCount()); ++i)
-            {
-                Gui::DropdownValue graphOutput;
-                graphOutput.label = mpGraph->getOutputName(i);
-                graphOutput.value = i;
-                renderGraphOutputs.push_back(graphOutput);
->>>>>>> 82e5a991
             }
 
             if (renderGraphOutputs.size())
@@ -226,7 +214,7 @@
                 // unmark graph output checking the original graph state.
                 if (graphInfo.mOriginalOutputNames.find(debugWindowInfo.mOutputName) == graphInfo.mOriginalOutputNames.end())
                 {
-                    pPreviewGraph->unmarkGraphOutput(debugWindowInfo.mOutputName);
+                    pPreviewGraph->markOutput(debugWindowInfo.mOutputName);
                 }
             }
             else
@@ -237,7 +225,7 @@
             if (debugWindowInfo.mRenderOutput)
             {
                 // mark as graph output
-                pPreviewGraph->markGraphOutput(debugWindowInfo.mOutputName);
+                pPreviewGraph->markOutput(debugWindowInfo.mOutputName);
                 static Texture::SharedPtr pLastTex;
                 Texture::SharedPtr pPreviewTex = std::static_pointer_cast<Texture>(pPreviewGraph->getOutput(debugWindowInfo.mOutputName));
                 if (pLastTex && pLastTex != pPreviewTex)
@@ -297,14 +285,7 @@
 
         for (const std::string& windowName : windowsToRemove)
         {
-<<<<<<< HEAD
             mDebugWindowInfos.erase(windowName);
-=======
-            mpGraph->setOutput(mOutputString, nullptr);
-            mpGraph->unmarkOutput(mOutputString);
-            mOutputString = renderGraphOutputs[mGraphOutputIndex].label;
-            mpGraph->setOutput(mOutputString, pSample->getCurrentFbo()->getColorTexture(0));
->>>>>>> 82e5a991
         }
 
         if (displayGraphUI) pGui->endGroup();
@@ -313,86 +294,13 @@
 
 RenderGraph::SharedPtr RenderGraphViewer::createGraph(SampleCallbacks* pSample)
 {
-<<<<<<< HEAD
-    RenderGraph::SharedPtr pGraph = RenderGraph::create();
-    auto pLightingPass = RenderPassLibrary::createRenderPass("SceneLightingPass");
-    pGraph->addRenderPass(pLightingPass, "LightingPass");
-
-    pGraph->addRenderPass(DepthPass::create(), "DepthPrePass");
-    pGraph->addRenderPass(CascadedShadowMaps::create(Dictionary()), "ShadowPass");
-    pGraph->addRenderPass(BlitPass::create(), "BlitPass");
-    pGraph->addRenderPass(ToneMapping::create(Dictionary()), "ToneMapping");
-    pGraph->addRenderPass(SSAO::create(Dictionary()), "SSAO");
-    pGraph->addRenderPass(FXAA::create({}), "FXAA");
-
-    // Add the skybox
-    Sampler::Desc samplerDesc;
-    samplerDesc.setFilterMode(Sampler::Filter::Linear, Sampler::Filter::Linear, Sampler::Filter::Linear);
-    pGraph->addRenderPass(SkyBox::create(Texture::SharedPtr(), Sampler::create(samplerDesc)), "SkyBox");
-
-    pGraph->addEdge("DepthPrePass.depth", "ShadowPass.depth");
-    pGraph->addEdge("DepthPrePass.depth", "LightingPass.depth");
-    pGraph->addEdge("DepthPrePass.depth", "SkyBox.depth");
-
-    pGraph->addEdge("SkyBox.target", "LightingPass.color");
-    pGraph->addEdge("ShadowPass.visibility", "LightingPass.visibilityBuffer");
-
-    pGraph->addEdge("LightingPass.color", "ToneMapping.src");
-    pGraph->addEdge("ToneMapping.dst", "SSAO.colorIn");
-    pGraph->addEdge("LightingPass.normals", "SSAO.normals");
-    pGraph->addEdge("LightingPass.depth", "SSAO.depth");
-
-    pGraph->addEdge("SSAO.colorOut", "FXAA.src");
-    pGraph->addEdge("FXAA.dst", "BlitPass.src");
-
-    pGraph->setScene(mpScene);
-=======
-//     mpGraph = RenderGraph::create();
-//     auto pLightingPass = RenderPassLibrary::createPass("SceneLightingPass");
-//     mpGraph->addPass(pLightingPass, "LightingPass");
-// 
-//     mpGraph->addPass(DepthPass::create(), "DepthPrePass");
-//     mpGraph->addPass(CascadedShadowMaps::create(Dictionary()), "ShadowPass");
-//     mpGraph->addPass(BlitPass::create(), "BlitPass");
-//     mpGraph->addPass(ToneMapping::create(Dictionary()), "ToneMapping");
-//     mpGraph->addPass(SSAO::create(Dictionary()), "SSAO");
-//     mpGraph->addPass(FXAA::create(), "FXAA");
-// 
-//     // Add the skybox
-//     Sampler::Desc samplerDesc;
-//     samplerDesc.setFilterMode(Sampler::Filter::Linear, Sampler::Filter::Linear, Sampler::Filter::Linear);
-//     mpGraph->addPass(SkyBox::create(Texture::SharedPtr(), Sampler::create(samplerDesc)), "SkyBox");
-// 
-//     mpGraph->addEdge("DepthPrePass.depth", "ShadowPass.depth");
-//     mpGraph->addEdge("DepthPrePass.depth", "LightingPass.depth");
-//     mpGraph->addEdge("DepthPrePass.depth", "SkyBox.depth");
-// 
-//     mpGraph->addEdge("SkyBox.target", "LightingPass.color");
-//     mpGraph->addEdge("ShadowPass.visibility", "LightingPass.visibilityBuffer");
-// 
-//     mpGraph->addEdge("LightingPass.color", "ToneMapping.src");
-//     mpGraph->addEdge("ToneMapping.dst", "SSAO.colorIn");
-//     mpGraph->addEdge("LightingPass.normals", "SSAO.normals");
-//     mpGraph->addEdge("LightingPass.depth", "SSAO.depth");
-// 
-//     mpGraph->addEdge("SSAO.colorOut", "FXAA.src");
-//     mpGraph->addEdge("FXAA.dst", "BlitPass.src");
-
-
     auto pScripter = RenderGraphScripting::create();
     pScripter->runScript(ir);
-    mpGraph = pScripter->getGraph("forward_renderer");
->>>>>>> 82e5a991
-
-    pGraph->markGraphOutput("BlitPass.dst");
+    RenderGraph::SharedPtr pGraph = pScripter->getGraph("forward_renderer");
+
+    pGraph->markOutput("BlitPass.dst");
     pGraph->onResizeSwapChain(pSample->getCurrentFbo().get());
-
-<<<<<<< HEAD
     return pGraph;
-=======
-    mpGraph->markOutput("BlitPass.dst");
-    mpGraph->onResizeSwapChain(pSample->getCurrentFbo().get());
->>>>>>> 82e5a991
 }
 
 void RenderGraphViewer::loadScene(const std::string& filename, bool showProgressBar, SampleCallbacks* pSample)
@@ -411,8 +319,8 @@
     // set scene for all graphs
     for (auto& graphInfoPair : mpRenderGraphs)
     {
-        RenderGraph::SharedPtr pGraph = graphInfoPair.second.mpGraph;
-        if (pGraph) pGraph->setScene(mpScene);
+        if (graphInfoPair.second.mpGraph)    graphInfoPair.second.mpGraph->setScene(mpScene);
+        if (graphInfoPair.second.mpGraphCpy) graphInfoPair.second.mpGraphCpy->setScene(mpScene);
     }
 }
 
@@ -449,7 +357,7 @@
         pGraph->setScene(mpScene);
         pGraphCpy->setScene(mpScene);
         pGraph->onResizeSwapChain(pSample->getCurrentFbo().get());
-        insertNewGraph(pGraph, pGraphCpy);
+        insertNewGraph(pGraph, pGraphCpy, filename);
         pGraph->onResizeSwapChain(pSample->getCurrentFbo().get());
         pGraphCpy->onResizeSwapChain(pSample->getCurrentFbo().get());
     }
@@ -461,13 +369,13 @@
 
 void RenderGraphViewer::createDefaultGraph(SampleCallbacks* pSample)
 {
-    loadScene(gkDefaultScene, false, pSample);
     RenderGraph::SharedPtr pGraph = createGraph(pSample);
     RenderGraph::SharedPtr pGraphCpy = createGraph(pSample);
-    insertNewGraph(pGraph, pGraphCpy);
-}
-
-void RenderGraphViewer::insertNewGraph(const RenderGraph::SharedPtr& pGraph, const RenderGraph::SharedPtr& pGraphCpy)
+    insertNewGraph(pGraph, pGraphCpy, "");
+    loadScene(gkDefaultScene, false, pSample);
+}
+
+void RenderGraphViewer::insertNewGraph(const RenderGraph::SharedPtr& pGraph, const RenderGraph::SharedPtr& pGraphCpy, const std::string& fileName)
 {
     // TODO -- possibly duplicate graph with deep copy instead of requiring another graph
     size_t renderGraphIndex = mRenderGraphsList.size();
@@ -479,14 +387,15 @@
     mRenderGraphsList.push_back(value);
 
     PerGraphInfo& graphInfo = mpRenderGraphs[mFocusedRenderGraphName];
-    for (int32_t i = 0; i < static_cast<int32_t>(pGraph->getGraphOutputCount()); ++i)
-    {
-        graphInfo.mOriginalOutputNames.insert(pGraph->getGraphOutputName(i));
+    for (int32_t i = 0; i < static_cast<int32_t>(pGraph->getOutputCount()); ++i)
+    {
+        graphInfo.mOriginalOutputNames.insert(pGraph->getOutputName(i));
     }
 
     graphInfo.mpGraph = pGraph;
     graphInfo.mCurrentOutputs = pGraph->getAvailableOutputs();
     graphInfo.mpGraphCpy = pGraphCpy;
+    graphInfo.mFileName = fileName;
 }
 
 void RenderGraphViewer::updateOutputDropdown(const std::string& passName)
@@ -534,15 +443,8 @@
         createDefaultGraph(pSample);
     }
 
-<<<<<<< HEAD
     mpScene->getActiveCamera()->setAspectRatio((float)pSample->getCurrentFbo()->getWidth() / (float)pSample->getCurrentFbo()->getHeight());
     mCamControl.attachCamera(mpScene->getCamera(0));
-=======
-    for (int32_t i = 0; i < static_cast<int32_t>(mpGraph->getOutputCount()); ++i)
-    {
-        mOriginalOutputs.push_back(mpGraph->getOutputName(i));
-    }
->>>>>>> 82e5a991
 }
 
 void RenderGraphViewer::onFrameRender(SampleCallbacks* pSample, const RenderContext::SharedPtr& pRenderContext, const Fbo::SharedPtr& pTargetFbo)
